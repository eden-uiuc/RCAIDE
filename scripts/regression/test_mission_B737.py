# full_setup.py
# 
# Created:  SUave Team, Aug 2014
# Modified: 

""" setup file for a mission with a 737
"""


# ----------------------------------------------------------------------
#   Imports
# ----------------------------------------------------------------------

import SUAVE
from SUAVE.Core import Units

import numpy as np
import pylab as plt

import copy, time

from SUAVE.Core import (
Data, Container, Data_Exception, Data_Warning,
)

# the analysis functions
from the_aircraft_function import the_aircraft_function


# ----------------------------------------------------------------------
#   Main
# ----------------------------------------------------------------------

def main():
    
    configs, analyses = full_setup()
    
    simple_sizing(configs)
    
    configs.finalize()
    analyses.finalize()
    
    # weight analysis
    weights = analyses.configs.base.weights
    breakdown = weights.evaluate()      
    
    # mission analysis
    mission = analyses.missions.base
    results = mission.evaluate()

    # load older results
    #save_results(results)
    old_results = load_results()   
    
    # plt the old results
    plot_mission(results)
    plot_mission(old_results,'k-')
    
    # check the results
    check_results(results,old_results)
    
    return


# ----------------------------------------------------------------------
#   Analysis Setup
# ----------------------------------------------------------------------

def full_setup():
    
    # vehicle data
    vehicle  = vehicle_setup()
    configs  = configs_setup(vehicle)
    
    # vehicle analyses
    configs_analyses = analyses_setup(configs)
    
    # mission analyses
    mission  = mission_setup(configs_analyses)
    missions_analyses = missions_setup(mission)

    analyses = SUAVE.Analyses.Analysis.Container()
    analyses.configs  = configs_analyses
    analyses.missions = missions_analyses
    
    return configs, analyses

# ----------------------------------------------------------------------
#   Define the Vehicle Analyses
# ----------------------------------------------------------------------

def analyses_setup(configs):
    
    analyses = SUAVE.Analyses.Analysis.Container()
    
    # build a base analysis for each config
    for tag,config in configs.items():
        analysis = base_analysis(config)
        analyses[tag] = analysis
        
    # adjust analyses for configs
    
    # takeoff_analysis
    analyses.takeoff.aerodynamics.drag_coefficient_increment = 0.1000
    
    # landing analysis
    aerodynamics = analyses.landing.aerodynamics
    # do something here eventually
    
    return analyses

def base_analysis(vehicle):

    # ------------------------------------------------------------------
    #   Initialize the Analyses
    # ------------------------------------------------------------------     
    analyses = SUAVE.Analyses.Vehicle()
    
    # ------------------------------------------------------------------
    #  Basic Geometry Relations
    sizing = SUAVE.Analyses.Sizing.Sizing()
    sizing.features.vehicle = vehicle
    analyses.append(sizing)
    
    # ------------------------------------------------------------------
    #  Weights
    weights = SUAVE.Analyses.Weights.Weights()
    weights.vehicle = vehicle
    analyses.append(weights)
    
    # ------------------------------------------------------------------
    #  Aerodynamics Analysis
    aerodynamics = SUAVE.Analyses.Aerodynamics.Fidelity_Zero()
    aerodynamics.geometry = vehicle
    aerodynamics.settings.drag_coefficient_increment = 0.0000
    analyses.append(aerodynamics)
    
    # ------------------------------------------------------------------
    #  Stability Analysis
    stability = SUAVE.Analyses.Stability.Fidelity_Zero()
    stability.geometry = vehicle
    analyses.append(stability)
    
    # ------------------------------------------------------------------
    #  Propulsion Analysis
    propulsion = SUAVE.Analyses.Energy.Propulsion()
    propulsion.vehicle = vehicle
    analyses.append(propulsion)
    
    # ------------------------------------------------------------------
    #  Planet Analysis
    planet = SUAVE.Analyses.Planets.Planet()
    analyses.append(planet)
    
    # ------------------------------------------------------------------
    #  Atmosphere Analysis
    atmosphere = SUAVE.Analyses.Atmospheric.US_Standard_1976()
    atmosphere.features.planet = planet.features
    analyses.append(atmosphere)   
    
    # done!
    return analyses    

# ----------------------------------------------------------------------
#   Define the Vehicle
# ----------------------------------------------------------------------

def vehicle_setup():
    
    # ------------------------------------------------------------------
    #   Initialize the Vehicle
    # ------------------------------------------------------------------    
    
    vehicle = SUAVE.Vehicle()
    vehicle.tag = 'Boeing 737-800'    
    
    
    # ------------------------------------------------------------------
    #   Vehicle-level Properties
    # ------------------------------------------------------------------    

    # mass properties
    vehicle.mass_properties.max_takeoff               = 79015.8   # kg
    vehicle.mass_properties.operating_empty           = 62746.4   # kg
    vehicle.mass_properties.takeoff                   = 79015.8   # kg
    vehicle.mass_properties.cargo                     = 10000.  * Units.kilogram   
    
    vehicle.mass_properties.center_of_gravity         = [60 * Units.feet, 0, 0]  # Not correct
    vehicle.mass_properties.moments_of_inertia.tensor = [[10 ** 5, 0, 0],[0, 10 ** 6, 0,],[0,0, 10 ** 7]] # Not Correct
    
    # envelope properties
    vehicle.envelope.ultimate_load = 3.5
    vehicle.envelope.limit_load    = 1.5

    # basic parameters
    vehicle.reference_area         = 124.862       
    vehicle.passengers             = 170
    vehicle.systems.control        = "fully powered" 
    vehicle.systems.accessories    = "medium range"
    
    
    # ------------------------------------------------------------------        
    #   Main Wing
    # ------------------------------------------------------------------        
    
    wing = SUAVE.Components.Wings.Wing()
    wing.tag = 'main_wing'
    
    wing.aspect_ratio            = 10.18
    wing.sweep                   = 25 * Units.deg
    wing.thickness_to_chord      = 0.1
    wing.taper                   = 0.16
    wing.span_efficiency         = 0.9
    
    wing.spans.projected         = 35.66    
    
    wing.chords.root             = 6.81
    wing.chords.tip              = 1.09
    wing.chords.mean_aerodynamic = 12.5
    
    wing.areas.reference         = 124.862 
    
    wing.twists.root             = 3.0 * Units.degrees
    wing.twists.tip              = 3.0 * Units.degrees
    
    wing.origin                  = [20,0,0]
    wing.aerodynamic_center      = [3,0,0] 
    
    wing.vertical                = False
    wing.symmetric               = True
    wing.high_lift               = True
    
    wing.dynamic_pressure_ratio  = 1.0
    
    # add to vehicle
    vehicle.append_component(wing)


    # ------------------------------------------------------------------        
    #  Horizontal Stabilizer
    # ------------------------------------------------------------------        
    
    wing = SUAVE.Components.Wings.Wing()
    wing.tag = 'horizontal_stabilizer'
    
    wing.aspect_ratio            = 6.16      #
    wing.sweep                   = 30 * Units.deg
    wing.thickness_to_chord      = 0.08
    wing.taper                   = 0.4
    wing.span_efficiency         = 0.9
    
    wing.spans.projected         = 14.146      #

    wing.chords.root             = 3.28
    wing.chords.tip              = 1.31    
    wing.chords.mean_aerodynamic = 8.0

    wing.areas.reference         = 32.488    #
    
    wing.twists.root             = 3.0 * Units.degrees
    wing.twists.tip              = 3.0 * Units.degrees  
    
    wing.origin                  = [50,0,0]
    wing.aerodynamic_center      = [2,0,0]
    
    wing.vertical                = False 
    wing.symmetric               = True
    
    wing.dynamic_pressure_ratio  = 0.9  
    
    # add to vehicle
    vehicle.append_component(wing)
    
    
    # ------------------------------------------------------------------
    #   Vertical Stabilizer
    # ------------------------------------------------------------------
    
    wing = SUAVE.Components.Wings.Wing()
    wing.tag = 'vertical_stabilizer'    
    
    wing.aspect_ratio            = 1.91      #
    wing.sweep                   = 25 * Units.deg
    wing.thickness_to_chord      = 0.08
    wing.taper                   = 0.25
    wing.span_efficiency         = 0.9
    
    wing.spans.projected         = 7.877      #    

    wing.chords.root             = 6.60
    wing.chords.tip              = 1.65
    wing.chords.mean_aerodynamic = 8.0
    
    wing.areas.reference         = 32.488    #
    
    wing.twists.root             = 0.0 * Units.degrees
    wing.twists.tip              = 0.0 * Units.degrees  
    
    wing.origin                  = [50,0,0]
    wing.aerodynamic_center      = [2,0,0]    
    
    wing.vertical                = True 
    wing.symmetric               = False
    wing.t_tail                  = False
    
    wing.dynamic_pressure_ratio  = 1.0
        
    # add to vehicle
    vehicle.append_component(wing)


    # ------------------------------------------------------------------
    #  Fuselage
    # ------------------------------------------------------------------
    
    fuselage = SUAVE.Components.Fuselages.Fuselage()
    fuselage.tag = 'fuselage'
    
    #fuselage.number_coach_seats    = vehicle.passengers
    fuselage.seats_abreast         = 6
    fuselage.seat_pitch            = 1
    
    fuselage.fineness.nose         = 1.6
    fuselage.fineness.tail         = 2.
    
    fuselage.lengths.nose          = 6.4
    fuselage.lengths.tail          = 8.0
    fuselage.lengths.cabin         = 44.0
    fuselage.lengths.total         = 58.4    
    fuselage.lengths.fore_space    = 6.
    fuselage.lengths.aft_space     = 5.    
    
    fuselage.width                 = 4.
    
    fuselage.heights.maximum       = 4.    #
    fuselage.heights.at_quarter_length          = 4. # Not correct
    fuselage.heights.at_three_quarters_length   = 4. # Not correct
    fuselage.heights.at_wing_root_quarter_chord = 4. # Not correct

    fuselage.areas.side_projected  = 4.* 59.8 #  Not correct
    fuselage.areas.wetted          = 688.64
    fuselage.areas.front_projected = 12.57
    
    fuselage.effective_diameter    = 4.0
    
    fuselage.differential_pressure = 10**5 * Units.pascal    # Maximum differential pressure
    
    # add to vehicle
    vehicle.append_component(fuselage)
    
        
    # ------------------------------------------------------------------
    #   Turbofan Network
    # ------------------------------------------------------------------    
    
<<<<<<< HEAD

    #initialize the gas turbine network
    gt_engine                   = SUAVE.Components.Energy.Networks.Turbofan()
    gt_engine.tag               = 'turbo_fan'
=======
    #instantiate the gas turbine network
    turbofan = SUAVE.Components.Energy.Networks.Turbofan()
    turbofan.tag = 'turbo_fan'
>>>>>>> 82fcc1c0
    
    # setup
    turbofan.number_of_engines = 2.0
    turbofan.design_thrust     = 24000.0
    turbofan.engine_length     = 2.5
    turbofan.nacelle_diameter  = 1.580
    
    # working fluid
    turbofan.working_fluid = SUAVE.Attributes.Gases.Air()
    
    
    # ------------------------------------------------------------------
    #   Component 1 - Ram
    
    # to convert freestream static to stagnation quantities
    
    # instantiate
    ram = SUAVE.Components.Energy.Converters.Ram()
    ram.tag = 'ram'
    
    # add to the network
    turbofan.append(ram)


    # ------------------------------------------------------------------
    #  Component 2 - Inlet Nozzle
    
    # instantiate
    inlet_nozzle = SUAVE.Components.Energy.Converters.Compression_Nozzle()
    inlet_nozzle.tag = 'inlet_nozzle'
    
    # setup
    inlet_nozzle.polytropic_efficiency = 0.98
    inlet_nozzle.pressure_ratio        = 0.98
    
    # add to network
    turbofan.append(inlet_nozzle)
    
    
    # ------------------------------------------------------------------
    #  Component 3 - Low Pressure Compressor
    
    # instantiate 
    compressor = SUAVE.Components.Energy.Converters.Compressor()    
    compressor.tag = 'low_pressure_compressor'

    # setup
    compressor.polytropic_efficiency = 0.91
    compressor.pressure_ratio        = 1.14    
    
    # add to network
    turbofan.append(compressor)

    
    # ------------------------------------------------------------------
    #  Component 4 - High Pressure Compressor
    
    # instantiate
    compressor = SUAVE.Components.Energy.Converters.Compressor()    
    compressor.tag = 'high_pressure_compressor'
    
    # setup
    compressor.polytropic_efficiency = 0.91
    compressor.pressure_ratio        = 13.415    
    
    # add to network
    turbofan.append(compressor)


    # ------------------------------------------------------------------
    #  Component 5 - Low Pressure Turbine
    
    # instantiate
    turbine = SUAVE.Components.Energy.Converters.Turbine()   
    turbine.tag='low_pressure_turbine'
    
    # setup
    turbine.mechanical_efficiency = 0.99
    turbine.polytropic_efficiency = 0.93     
    
    # add to network
    turbofan.append(turbine)
    
      
    # ------------------------------------------------------------------
    #  Component 6 - High Pressure Turbine
    
    # instantiate
    turbine = SUAVE.Components.Energy.Converters.Turbine()   
    turbine.tag='high_pressure_turbine'

    # setup
    turbine.mechanical_efficiency = 0.99
    turbine.polytropic_efficiency = 0.93     
    
    # add to network
    turbofan.append(turbine)
      
    
    # ------------------------------------------------------------------
    #  Component 7 - Combustor
    
    # instantiate    
    combustor = SUAVE.Components.Energy.Converters.Combustor()   
    combustor.tag = 'combustor'
    
    # setup
    combustor.efficiency                = 0.99 
    combustor.alphac                    = 1.0     
    combustor.turbine_inlet_temperature = 1450
    combustor.pressure_ratio            = 0.95
    combustor.fuel_data                 = SUAVE.Attributes.Propellants.Jet_A()    
    
    # add to network
    turbofan.append(combustor)

    
    # ------------------------------------------------------------------
    #  Component 8 - Core Nozzle
    
    # instantiate
    nozzle = SUAVE.Components.Energy.Converters.Expansion_Nozzle()   
    nozzle.tag = 'core_nozzle'
    
    # setup
    nozzle.polytropic_efficiency = 0.95
    nozzle.pressure_ratio        = 0.99    
    
    # add to network
    turbofan.append(nozzle)


    # ------------------------------------------------------------------
    #  Component 9 - Fan Nozzle
    
    # instantiate
    nozzle = SUAVE.Components.Energy.Converters.Expansion_Nozzle()   
    nozzle.tag = 'fan_nozzle'

    # setup
    nozzle.polytropic_efficiency = 0.95
    nozzle.pressure_ratio        = 0.99    
    
    # add to network
    turbofan.append(nozzle)
    
    
    # ------------------------------------------------------------------
    #  Component 10 - Fan
    
    # instantiate
    fan = SUAVE.Components.Energy.Converters.Fan()   
    fan.tag = 'fan'

    # setup
    fan.polytropic_efficiency = 0.93
    fan.pressure_ratio        = 1.7    
    
    # add to network
    turbofan.append(fan)
    
    
    # ------------------------------------------------------------------
    #  Component 10 - Thrust
    
    # to compute thrust
    
    # instantiate
    thrust = SUAVE.Components.Energy.Processes.Thrust()       
    thrust.tag ='thrust'
    
    # setup
    thrust.bypass_ratio                       = 5.4
    thrust.compressor_nondimensional_massflow = 49.7272495725
    thrust.reference_temperature              = 288.15
    thrust.reference_pressure                 = 1.01325*10**5
    thrust.number_of_engines                  = turbofan.number_of_engines   
    
    # add to network
    turbofan.thrust = thrust
    
    
    # add turbofan to vehicle
    vehicle.propulsors.append(turbofan)
    
    # done!!
    return vehicle


# ----------------------------------------------------------------------
#   Define the Configurations
# ---------------------------------------------------------------------

def configs_setup(vehicle):
    
    # ------------------------------------------------------------------
    #   Initialize Configurations
    # ------------------------------------------------------------------
    
    configs = SUAVE.Components.Configs.Config.Container()
    
    base_config = SUAVE.Components.Configs.Config(vehicle)
    base_config.tag = 'base'
    configs.append(base_config)
    
    # ------------------------------------------------------------------
    #   Cruise Configuration
    # ------------------------------------------------------------------
    
    config = SUAVE.Components.Configs.Config(base_config)
    config.tag = 'cruise'
    
    configs.append(config)
    
    
    # ------------------------------------------------------------------
    #   Takeoff Configuration
    # ------------------------------------------------------------------
    
<<<<<<< HEAD
    aerodynamics = SUAVE.Analyses.Aerodynamics.Fidelity_Zero()
    #aerodynamics.initialize(vehicle)
    
    # build stability model
    stability = SUAVE.Analyses.Stability.Fidelity_Zero()
    stability.initialize(vehicle)
    aerodynamics.stability = stability
    vehicle.aerodynamics_model = aerodynamics
=======
    config = SUAVE.Components.Configs.Config(base_config)
    config.tag = 'takeoff'
    
    config.wings['main_wing'].flaps.angle = 20. * Units.deg
    config.wings['main_wing'].slats.angle = 25. * Units.deg
    
    config.V2_VS_ratio = 1.21
    config.maximum_lift_coefficient = 2.
    
    configs.append(config)
    
>>>>>>> 82fcc1c0
    
    # ------------------------------------------------------------------
    #   Landing Configuration
    # ------------------------------------------------------------------

    config = SUAVE.Components.Configs.Config(base_config)
    config.tag = 'landing'
    
    config.wings['main_wing'].flaps_angle = 30. * Units.deg
    config.wings['main_wing'].slats_angle = 25. * Units.deg

    config.Vref_VS_ratio = 1.23
    config.maximum_lift_coefficient = 2.
    
    configs.append(config)
    
    
    # done!
    return configs

# ----------------------------------------------------------------------
#   Sizing for the Vehicle Configs
# ----------------------------------------------------------------------

# ----------------------------------------------------------------------
#   Plot Mission
# ----------------------------------------------------------------------

def plot_mission(results,line_style='bo-'):

    # ------------------------------------------------------------------
    #   Throttle
    # ------------------------------------------------------------------
    plt.figure("Throttle History")
    axes = plt.gca()
    for i in range(len(results.segments)):
        time = results.segments[i].conditions.frames.inertial.time[:,0] / Units.min
        eta  = results.segments[i].conditions.propulsion.throttle[:,0]
        axes.plot(time, eta, line_style)
    axes.set_xlabel('Time (mins)')
    axes.set_ylabel('Throttle')
    axes.grid(True)

<<<<<<< HEAD
    ## --- Takeoff Configuration ---
    #config = vehicle.new_configuration("takeoff")
    ## this configuration is derived from the baseline vehicle

    ## --- Cruise Configuration ---
    #config = vehicle.new_configuration("cruise")
    ## this configuration is derived from vehicle.configs.takeoff

    ## --- Takeoff Configuration ---
    #takeoff_config = vehicle.configs.takeoff
    
    #takeoff_config.wings['main_wing'].flaps_angle = 20. * Units.deg
    #takeoff_config.wings['main_wing'].slats_angle = 25. * Units.deg
    
    #takeoff_config.V2_VS_ratio = 1.21
    #takeoff_config.maximum_lift_coefficient = 2.
    ##takeoff_config.max_lift_coefficient_factor = 1.0

    ## --- Landing Configuration ---
    #landing_config = vehicle.new_configuration("landing")
    
    #landing_config.wings['main_wing'].flaps_angle = 30. * Units.deg
    #landing_config.wings['main_wing'].slats_angle = 25. * Units.deg

    #landing_config.Vref_VS_ratio = 1.23
    #landing_config.maximum_lift_coefficient = 2.
    ##landing_config.max_lift_coefficient_factor = 1.0
    
    #landing_config.mass_properties.landing = 0.85 * vehicle.mass_properties.takeoff
=======

    # ------------------------------------------------------------------
    #   Angle of Attack
    # ------------------------------------------------------------------

    plt.figure("Angle of Attack History")
    axes = plt.gca()
    for i in range(len(results.segments)):
        time = results.segments[i].conditions.frames.inertial.time[:,0] / Units.min
        aoa = results.segments[i].conditions.aerodynamics.angle_of_attack[:,0] / Units.deg
        axes.plot(time, aoa, line_style)
    axes.set_xlabel('Time (mins)')
    axes.set_ylabel('Angle of Attack (deg)')
    axes.grid(True)


    # ------------------------------------------------------------------
    #   Fuel Burn Rate
    # ------------------------------------------------------------------
    plt.figure("Fuel Burn Rate")
    axes = plt.gca()
    for i in range(len(results.segments)):
        time = results.segments[i].conditions.frames.inertial.time[:,0] / Units.min
        mdot = results.segments[i].conditions.propulsion.fuel_mass_rate[:,0]
        axes.plot(time, mdot, line_style)
    axes.set_xlabel('Time (mins)')
    axes.set_ylabel('Fuel Burn Rate (kg/s)')
    axes.grid(True)


    # ------------------------------------------------------------------
    #   Altitude
    # ------------------------------------------------------------------
    plt.figure("Altitude")
    axes = plt.gca()
    for i in range(len(results.segments)):
        time     = results.segments[i].conditions.frames.inertial.time[:,0] / Units.min
        altitude = results.segments[i].conditions.freestream.altitude[:,0] / Units.km
        axes.plot(time, altitude, line_style)
    axes.set_xlabel('Time (mins)')
    axes.set_ylabel('Altitude (km)')
    axes.grid(True)


    # ------------------------------------------------------------------
    #   Vehicle Mass
    # ------------------------------------------------------------------
    plt.figure("Vehicle Mass")
    axes = plt.gca()
    for i in range(len(results.segments)):
        time = results.segments[i].conditions.frames.inertial.time[:,0] / Units.min
        mass = results.segments[i].conditions.weights.total_mass[:,0]
        axes.plot(time, mass, line_style)
    axes.set_xlabel('Time (mins)')
    axes.set_ylabel('Vehicle Mass (kg)')
    axes.grid(True)


    # ------------------------------------------------------------------
    #   Aerodynamics
    # ------------------------------------------------------------------
    fig = plt.figure("Aerodynamic Forces")
    for segment in results.segments.values():

        time   = segment.conditions.frames.inertial.time[:,0] / Units.min
        Lift   = -segment.conditions.frames.wind.lift_force_vector[:,2]
        Drag   = -segment.conditions.frames.wind.drag_force_vector[:,0]
        Thrust = segment.conditions.frames.body.thrust_force_vector[:,0]

        axes = fig.add_subplot(4,1,1)
        axes.plot( time , Lift , line_style )
        axes.set_xlabel('Time (min)')
        axes.set_ylabel('Lift (N)')
        axes.grid(True)

        axes = fig.add_subplot(4,1,2)
        axes.plot( time , Drag , line_style )
        axes.set_xlabel('Time (min)')
        axes.set_ylabel('Drag (N)')
        axes.grid(True)

        axes = fig.add_subplot(4,1,3)
        axes.plot( time , Thrust , line_style )
        axes.set_xlabel('Time (min)')
        axes.set_ylabel('Thrust (N)')
        axes.grid(True)

        try:
            Pitching_moment = segment.conditions.stability.static.cm_alpha[:,0]
            axes = fig.add_subplot(4,1,4)
            axes.plot( time , Pitching_moment , line_style )
            axes.set_xlabel('Time (min)')
            axes.set_ylabel('Pitching_moment (~)')
            axes.grid(True)            
        except:
            pass 

    # ------------------------------------------------------------------
    #   Aerodynamics 2
    # ------------------------------------------------------------------
    fig = plt.figure("Aerodynamic Coefficients")
    for segment in results.segments.values():

        time   = segment.conditions.frames.inertial.time[:,0] / Units.min
        CLift  = segment.conditions.aerodynamics.lift_coefficient[:,0]
        CDrag  = segment.conditions.aerodynamics.drag_coefficient[:,0]
        Drag   = -segment.conditions.frames.wind.drag_force_vector[:,0]
        Thrust = segment.conditions.frames.body.thrust_force_vector[:,0]

        axes = fig.add_subplot(3,1,1)
        axes.plot( time , CLift , line_style )
        axes.set_xlabel('Time (min)')
        axes.set_ylabel('CL')
        axes.grid(True)

        axes = fig.add_subplot(3,1,2)
        axes.plot( time , CDrag , line_style )
        axes.set_xlabel('Time (min)')
        axes.set_ylabel('CD')
        axes.grid(True)

        axes = fig.add_subplot(3,1,3)
        axes.plot( time , Drag   , line_style )
        axes.plot( time , Thrust , 'ro-' )
        axes.set_xlabel('Time (min)')
        axes.set_ylabel('Drag and Thrust (N)')
        axes.grid(True)


    # ------------------------------------------------------------------
    #   Aerodynamics 2
    # ------------------------------------------------------------------
    fig = plt.figure("Drag Components")
    axes = plt.gca()
    for i, segment in enumerate(results.segments.values()):

        time   = segment.conditions.frames.inertial.time[:,0] / Units.min
        drag_breakdown = segment.conditions.aerodynamics.drag_breakdown
        cdp = drag_breakdown.parasite.total[:,0]
        cdi = drag_breakdown.induced.total[:,0]
        cdc = drag_breakdown.compressible.total[:,0]
        cdm = drag_breakdown.miscellaneous.total[:,0]
        cd  = drag_breakdown.total[:,0]

        if line_style == 'bo-':
            axes.plot( time , cdp , 'ko-', label='CD_P' )
            axes.plot( time , cdi , 'bo-', label='CD_I' )
            axes.plot( time , cdc , 'go-', label='CD_C' )
            axes.plot( time , cdm , 'yo-', label='CD_M' )
            axes.plot( time , cd  , 'ro-', label='CD'   )
            if i == 0:
                axes.legend(loc='upper center')            
        else:
            axes.plot( time , cdp , line_style )
            axes.plot( time , cdi , line_style )
            axes.plot( time , cdc , line_style )
            axes.plot( time , cdm , line_style )
            axes.plot( time , cd  , line_style )            

    axes.set_xlabel('Time (min)')
    axes.set_ylabel('CD')
    axes.grid(True)

    return

def simple_sizing(configs):
    
    base = configs.base
    base.pull_base()
    
    # zero fuel weight
    base.mass_properties.max_zero_fuel = 0.9 * base.mass_properties.max_takeoff 
    
    # wing areas
    for wing in base.wings:
        wing.areas.wetted   = 2.0 * wing.areas.reference
        wing.areas.exposed  = 0.8 * wing.areas.wetted
        wing.areas.affected = 0.6 * wing.areas.wetted
    
    # fuselage seats
    base.fuselages['fuselage'].number_coach_seats = base.passengers
    
    # diff the new data
    base.store_diff()
>>>>>>> 82fcc1c0
    
    # ------------------------------------------------------------------
    #   Landing Configuration
    # ------------------------------------------------------------------
    landing = configs.landing
    
    # make sure base data is current
    landing.pull_base()
    
    # landing weight
    landing.mass_properties.landing = 0.85 * base.mass_properties.takeoff
    
    # diff the new data
    landing.store_diff()
    
    # done!
    return

# ----------------------------------------------------------------------
#   Define the Mission
# ----------------------------------------------------------------------
    
def mission_setup(analyses):
    
    # ------------------------------------------------------------------
    #   Initialize the Mission
    # ------------------------------------------------------------------
    
    mission = SUAVE.Analyses.Mission.Sequential_Segments()
    mission.tag = 'the_mission'
    
    #airport
    airport = SUAVE.Attributes.Airports.Airport()
    airport.altitude   =  0.0  * Units.ft
    airport.delta_isa  =  0.0
    airport.atmosphere = SUAVE.Attributes.Atmospheres.Earth.US_Standard_1976()
    
    mission.airport = airport    
    
    # unpack Segments module
    Segments = SUAVE.Analyses.Mission.Segments
    
    # base segment
    base_segment = Segments.Segment()
    
    
    # ------------------------------------------------------------------
    #   First Climb Segment: constant Mach, constant segment angle 
    # ------------------------------------------------------------------
    
    segment = Segments.Climb.Constant_Speed_Constant_Rate(base_segment)
    segment.tag = "climb_1"
    
    segment.analyses.extend( analyses.takeoff )
    
    segment.altitude_start = 0.0   * Units.km
    segment.altitude_end   = 3.0   * Units.km
    segment.air_speed      = 125.0 * Units['m/s']
    segment.climb_rate     = 6.0   * Units['m/s']
    
    # add to misison
    mission.append_segment(segment)
    
    
    # ------------------------------------------------------------------
    #   Second Climb Segment: constant Speed, constant segment angle 
    # ------------------------------------------------------------------    
    
    segment = Segments.Climb.Constant_Speed_Constant_Rate(base_segment)
    segment.tag = "climb_2"
    
    segment.analyses.extend( analyses.cruise )
    
    segment.altitude_end   = 8.0   * Units.km
    segment.air_speed      = 190.0 * Units['m/s']
    segment.climb_rate     = 6.0   * Units['m/s']
    
    # add to mission
    mission.append_segment(segment)
    
    
    # ------------------------------------------------------------------
    #   Third Climb Segment: constant Mach, constant segment angle 
    # ------------------------------------------------------------------    
    
    segment = Segments.Climb.Constant_Speed_Constant_Rate(base_segment)
    segment.tag = "climb_3"
    
    segment.analyses.extend( analyses.cruise )
    
    segment.altitude_end = 10.668 * Units.km
    segment.air_speed    = 226.0  * Units['m/s']
    segment.climb_rate   = 3.0    * Units['m/s']
    
    # add to mission
    mission.append_segment(segment)
    
    
    # ------------------------------------------------------------------    
    #   Cruise Segment: constant speed, constant altitude
    # ------------------------------------------------------------------    
    
    segment = Segments.Cruise.Constant_Speed_Constant_Altitude(base_segment)
    segment.tag = "cruise"
    
    segment.analyses.extend( analyses.cruise )
    
    segment.air_speed  = 230.412 * Units['m/s']
    segment.distance   = 3933.65 * Units.km
        
    mission.append_segment(segment)
    
    
    # ------------------------------------------------------------------    
    #   First Descent Segment: consant speed, constant segment rate
    # ------------------------------------------------------------------    
    
    segment = Segments.Descent.Constant_Speed_Constant_Rate(base_segment)
    segment.tag = "descent_1"
    
    segment.analyses.extend( analyses.cruise )
    
    segment.altitude_end = 5.0   * Units.km
    segment.air_speed    = 170.0 * Units['m/s']
    segment.descent_rate = 5.0   * Units['m/s']
    
    # add to mission
    mission.append_segment(segment)
    
    
    # ------------------------------------------------------------------    
    #   Second Descent Segment: consant speed, constant segment rate
    # ------------------------------------------------------------------    

    segment = Segments.Descent.Constant_Speed_Constant_Rate(base_segment)
    segment.tag = "descent_2"

    segment.analyses.extend( analyses.landing )
    
    segment.altitude_end = 0.0   * Units.km
    segment.air_speed    = 145.0 * Units['m/s']
    segment.descent_rate = 5.0   * Units['m/s']

    # append to mission
    mission.append_segment(segment)
    
    # ------------------------------------------------------------------    
    #   Mission definition complete    
    # ------------------------------------------------------------------
    
    return mission

def missions_setup(base_mission):

    # the mission container
    missions = SUAVE.Analyses.Mission.Mission.Container()
    
    # ------------------------------------------------------------------
    #   Base Mission
    # ------------------------------------------------------------------
    
    missions.base = base_mission
    
    
    # ------------------------------------------------------------------
    #   Mission for Constrained Fuel
    # ------------------------------------------------------------------    
    fuel_mission = SUAVE.Analyses.Mission.Mission() #Fuel_Constrained()
    fuel_mission.tag = 'fuel'
    fuel_mission.mission = base_mission
    fuel_mission.range   = 1277. * Units.nautical_mile
    fuel_mission.payload   = 19000.
    missions.append(fuel_mission)    
    
    
    # ------------------------------------------------------------------
    #   Mission for Constrained Short Field
    # ------------------------------------------------------------------    
    short_field = SUAVE.Analyses.Mission.Mission() #Short_Field_Constrained()
    short_field.mission = base_mission
    short_field.tag = 'short_field'    
    
    #airport
    airport = SUAVE.Attributes.Airports.Airport()
    airport.altitude   =  0.0  * Units.ft
    airport.delta_isa  =  0.0
    airport.atmosphere = SUAVE.Attributes.Atmospheres.Earth.US_Standard_1976()
    airport.available_tofl = 1500.
    short_field.mission.airport = airport    
    missions.append(short_field)
   

    
    # ------------------------------------------------------------------
    #   Mission for Fixed Payload
    # ------------------------------------------------------------------    
    payload = SUAVE.Analyses.Mission.Mission() #Payload_Constrained()
    payload.mission = base_mission
    payload.tag = 'payload'
    payload.range   = 2316. * Units.nautical_mile
    payload.payload   = 19000.
    missions.append(payload)
    
    
    # done!
    return missions  

def check_results(new_results,old_results):
    
    # check segment values
    check_list = [
        'segments.cruise.conditions.aerodynamics.angle_of_attack',
        'segments.cruise.conditions.aerodynamics.drag_coefficient',
        'segments.cruise.conditions.aerodynamics.lift_coefficient',
        'segments.cruise.conditions.stability.static.cm_alpha',
        'segments.cruise.conditions.stability.static.cn_beta',
        'segments.cruise.conditions.propulsion.throttle',
        'segments.cruise.conditions.propulsion.fuel_mass_rate',
    ]
    
    # do the check
    for k in check_list:
        print k
        
        old_val = np.max( old_results.deep_get(k) )
        new_val = np.max( new_results.deep_get(k) )
        err = (new_val-old_val)/old_val
        print 'Error at Max:' , err
        assert np.abs(err) < 1e-6 , 'Max Check Failed : %s' % k
        
        old_val = np.min( old_results.deep_get(k) )
        new_val = np.min( new_results.deep_get(k) )
        err = (new_val-old_val)/old_val
        print 'Error at Min:' , err
        assert np.abs(err) < 1e-6 , 'Min Check Failed : %s' % k        
        
        print ''
    
    ## check high level outputs
    #def check_vals(a,b):
        #if isinstance(a,Data):
            #for k in a.keys():
                #err = check_vals(a[k],b[k])
                #if err is None: continue
                #print 'outputs' , k
                #print 'Error:' , err
                #print ''
                #assert np.abs(err) < 1e-6 , 'Outputs Check Failed : %s' % k  
        #else:
            #return (a-b)/a

    ## do the check
    #check_vals(old_results.output,new_results.output)
    
    return

    
def load_results():
    return SUAVE.Input_Output.SUAVE.load('results_mission_B737.res')
    
def save_results(results):
    SUAVE.Input_Output.SUAVE.archive(results,'results_mission_B737.res')
    return
    
if __name__ == '__main__': 
    main()    
    plt.show()
        <|MERGE_RESOLUTION|>--- conflicted
+++ resolved
@@ -353,16 +353,9 @@
     #   Turbofan Network
     # ------------------------------------------------------------------    
     
-<<<<<<< HEAD
-
-    #initialize the gas turbine network
-    gt_engine                   = SUAVE.Components.Energy.Networks.Turbofan()
-    gt_engine.tag               = 'turbo_fan'
-=======
     #instantiate the gas turbine network
     turbofan = SUAVE.Components.Energy.Networks.Turbofan()
     turbofan.tag = 'turbo_fan'
->>>>>>> 82fcc1c0
     
     # setup
     turbofan.number_of_engines = 2.0
@@ -582,16 +575,6 @@
     #   Takeoff Configuration
     # ------------------------------------------------------------------
     
-<<<<<<< HEAD
-    aerodynamics = SUAVE.Analyses.Aerodynamics.Fidelity_Zero()
-    #aerodynamics.initialize(vehicle)
-    
-    # build stability model
-    stability = SUAVE.Analyses.Stability.Fidelity_Zero()
-    stability.initialize(vehicle)
-    aerodynamics.stability = stability
-    vehicle.aerodynamics_model = aerodynamics
-=======
     config = SUAVE.Components.Configs.Config(base_config)
     config.tag = 'takeoff'
     
@@ -603,7 +586,6 @@
     
     configs.append(config)
     
->>>>>>> 82fcc1c0
     
     # ------------------------------------------------------------------
     #   Landing Configuration
@@ -647,37 +629,6 @@
     axes.set_ylabel('Throttle')
     axes.grid(True)
 
-<<<<<<< HEAD
-    ## --- Takeoff Configuration ---
-    #config = vehicle.new_configuration("takeoff")
-    ## this configuration is derived from the baseline vehicle
-
-    ## --- Cruise Configuration ---
-    #config = vehicle.new_configuration("cruise")
-    ## this configuration is derived from vehicle.configs.takeoff
-
-    ## --- Takeoff Configuration ---
-    #takeoff_config = vehicle.configs.takeoff
-    
-    #takeoff_config.wings['main_wing'].flaps_angle = 20. * Units.deg
-    #takeoff_config.wings['main_wing'].slats_angle = 25. * Units.deg
-    
-    #takeoff_config.V2_VS_ratio = 1.21
-    #takeoff_config.maximum_lift_coefficient = 2.
-    ##takeoff_config.max_lift_coefficient_factor = 1.0
-
-    ## --- Landing Configuration ---
-    #landing_config = vehicle.new_configuration("landing")
-    
-    #landing_config.wings['main_wing'].flaps_angle = 30. * Units.deg
-    #landing_config.wings['main_wing'].slats_angle = 25. * Units.deg
-
-    #landing_config.Vref_VS_ratio = 1.23
-    #landing_config.maximum_lift_coefficient = 2.
-    ##landing_config.max_lift_coefficient_factor = 1.0
-    
-    #landing_config.mass_properties.landing = 0.85 * vehicle.mass_properties.takeoff
-=======
 
     # ------------------------------------------------------------------
     #   Angle of Attack
@@ -862,7 +813,6 @@
     
     # diff the new data
     base.store_diff()
->>>>>>> 82fcc1c0
     
     # ------------------------------------------------------------------
     #   Landing Configuration
