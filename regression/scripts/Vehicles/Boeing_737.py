# Boeing_737.py
#
# Created:  Feb 2017, M. Vegh (taken from data originally in B737/mission_B737.py, noise_optimization/Vehicles.py, and Boeing 737 tutorial script
# Modified: Jul 2017, M. Clarke

""" setup file for the Boeing 737 vehicle
"""


# ----------------------------------------------------------------------
#   Imports
# ----------------------------------------------------------------------

import numpy as np
import SUAVE
from SUAVE.Core import Units
from SUAVE.Methods.Propulsion.turbofan_sizing import turbofan_sizing



# ----------------------------------------------------------------------
#   Define the Vehicle
# ----------------------------------------------------------------------

def vehicle_setup():
    
    # ------------------------------------------------------------------
    #   Initialize the Vehicle
    # ------------------------------------------------------------------    
    
    vehicle = SUAVE.Vehicle()
    vehicle.tag = 'Boeing_737800'    
<<<<<<< HEAD
    vehicle.configuration = 'Tube_Wing'
=======
>>>>>>> 82c725a8
    
    # ------------------------------------------------------------------
    #   Vehicle-level Properties
    # ------------------------------------------------------------------    

    # mass properties
    vehicle.mass_properties.max_takeoff               = 79015.8   # kg
    vehicle.mass_properties.takeoff                   = 79015.8   # kg
    vehicle.mass_properties.operating_empty           = 62746.4   # kg
    vehicle.mass_properties.takeoff                   = 79015.8   # kg
    vehicle.mass_properties.max_zero_fuel             = 62732.0   # kg #0.9 * vehicle.mass_properties.max_takeoff
    vehicle.mass_properties.cargo                     = 10000.  * Units.kilogram   
    vehicle.mass_properties.center_of_gravity         = [ 15.30987849,   0.        ,  -0.48023939]
    
 
    # envelope properties
    vehicle.envelope.ultimate_load = 2.5
    vehicle.envelope.limit_load    = 1.5

    # basic parameters
    vehicle.reference_area         = 124.862       
    vehicle.passengers             = 170
    vehicle.systems.control        = "fully powered" 
    vehicle.systems.accessories    = "medium range"

    # ------------------------------------------------------------------        
    #  Landing Gear
    # ------------------------------------------------------------------        
    #used for noise calculations
    landing_gear = SUAVE.Components.Landing_Gear.Landing_Gear()
    landing_gear.tag = "main_landing_gear"
    landing_gear.main_tire_diameter = 1.12000 * Units.m
    landing_gear.nose_tire_diameter = 0.6858 * Units.m
    landing_gear.main_strut_length = 1.8 * Units.m
    landing_gear.nose_strut_length = 1.3 * Units.m
    landing_gear.main_units = 2     #number of main landing gear units
    landing_gear.nose_units = 1     #number of nose landing gear
    landing_gear.main_wheels = 2    #number of wheels on the main landing gear
    landing_gear.nose_wheels = 2    #number of wheels on the nose landing gear      
    vehicle.landing_gear=landing_gear
    
    
    # ------------------------------------------------------------------        
    #   Main Wing
    # ------------------------------------------------------------------        
    
    wing = SUAVE.Components.Wings.Main_Wing()
    wing.tag = 'main_wing'
    
    wing.aspect_ratio            = 10.18
    wing.sweeps.quarter_chord    = 25 * Units.deg
    wing.thickness_to_chord      = 0.1
    wing.taper                   = 0.1
    wing.span_efficiency         = 0.9
    
    wing.spans.projected         = 34.32   
    
    wing.chords.root             = 7.760 * Units.meter
    wing.chords.tip              = 0.782 * Units.meter
    wing.chords.mean_aerodynamic = 4.235 * Units.meter
    
    wing.areas.reference         = 124.862 
    
    wing.twists.root             = 4.0 * Units.degrees
    wing.twists.tip              = 0.0 * Units.degrees
    
    wing.origin                  = [13.61,0,-1.27]
    wing.aerodynamic_center      = [0,0,0]  #[3,0,0]
    
    wing.vertical                = False
    wing.symmetric               = True
    wing.high_lift               = True
    
    wing.dynamic_pressure_ratio  = 1.0
    
    # ------------------------------------------------------------------
    #   Flaps
    # ------------------------------------------------------------------
    wing.flaps.chord      =  0.30   
    wing.flaps.span_start =  0.10   # ->     wing.flaps.area = 97.1112
    wing.flaps.span_end   =  0.75
    wing.flaps.type       = 'double_slotted'  # -> wing.flaps.number_slots = 2
    
    
    # add to vehicle
    vehicle.append_component(wing)


    # ------------------------------------------------------------------        
    #  Horizontal Stabilizer
    # ------------------------------------------------------------------        
    
    wing = SUAVE.Components.Wings.Wing()
    wing.tag = 'horizontal_stabilizer'
    
    wing.aspect_ratio            = 6.16      #
    wing.sweeps.quarter_chord    = 40 * Units.deg
    wing.thickness_to_chord      = 0.08
    wing.taper                   = 0.2
    wing.span_efficiency         = 0.9
    
    wing.spans.projected         = 14.2      

    wing.chords.root             = 4.7
    wing.chords.tip              = .955   
    wing.chords.mean_aerodynamic = 8.0

    wing.areas.reference         = 32.488    
    wing.areas.exposed           = 59.354                  # Exposed area of the horizontal tail
    wing.areas.wetted            = 64.976                    # Wetted area of the horizontal tail
    wing.twists.root             = 3.0 * Units.degrees
    wing.twists.tip              = 3.0 * Units.degrees  
    
    wing.origin                  = [32.83,0,1.14]
    wing.aerodynamic_center      = [0,0,0]
    
    wing.vertical                = False 
    wing.symmetric               = True
    
    wing.dynamic_pressure_ratio  = 0.9  
    
    # add to vehicle
    vehicle.append_component(wing)
    
    
    # ------------------------------------------------------------------
    #   Vertical Stabilizer
    # ------------------------------------------------------------------
    
    wing = SUAVE.Components.Wings.Wing()
    wing.tag = 'vertical_stabilizer'    
    
    wing.aspect_ratio            = 1.91      #
    wing.sweeps.quarter_chord    = 25 * Units.deg
    wing.thickness_to_chord      = 0.08
    wing.taper                   = 0.25
    wing.span_efficiency         = 0.9
    
    wing.spans.projected         = 7.777      #    

    wing.chords.root             = 8.19
    wing.chords.tip              = 0.95
    wing.chords.mean_aerodynamic = 4.0
    
    wing.areas.reference         = 27.316    #
    
    wing.twists.root             = 0.0 * Units.degrees
    wing.twists.tip              = 0.0 * Units.degrees  
    
    wing.origin                  = [28.79,0,1.54]
    wing.aerodynamic_center      = [0,0,0]    #[2,0,0]    
    
    wing.vertical                = True 
    wing.symmetric               = False
    wing.t_tail                  = False
    
    wing.dynamic_pressure_ratio  = 1.0
        
    # add to vehicle
    vehicle.append_component(wing)


    # ------------------------------------------------------------------
    #  Fuselage
    # ------------------------------------------------------------------
    
    fuselage = SUAVE.Components.Fuselages.Fuselage()
    fuselage.tag = 'fuselage'
    fuselage.configuration = 'Tube_Wing'
    
    fuselage.number_coach_seats    = vehicle.passengers
    #fuselage.number_coach_seats    = 200.
    fuselage.seats_abreast         = 6
    fuselage.seat_pitch            = 1
    
    fuselage.fineness.nose         = 1.6
    fuselage.fineness.tail         = 2.
    
    fuselage.lengths.nose          = 6.4
    fuselage.lengths.tail          = 8.0
    fuselage.lengths.cabin         = 28.85 #44.0
    fuselage.lengths.total         = 38.02 #58.4
    fuselage.lengths.fore_space    = 6.
    fuselage.lengths.aft_space     = 5.    
    
    fuselage.width                 = 3.74 #4.
    
    fuselage.heights.maximum       = 3.74  #4.    #
    fuselage.heights.at_quarter_length          = 3.74 # Not correct
    fuselage.heights.at_three_quarters_length   = 3.65 # Not correct
    fuselage.heights.at_wing_root_quarter_chord = 3.74 # Not correct

    fuselage.areas.side_projected  = 142.1948 #4.* 59.8 #  Not correct
    fuselage.areas.wetted          = 446.718 #688.64
    fuselage.areas.front_projected = 12.57
    
    fuselage.effective_diameter    = 3.74 #4.0
    
    fuselage.differential_pressure = 5.0e4 * Units.pascal # Maximum differential pressure
    
    # add to vehicle
    vehicle.append_component(fuselage)
    
        
    # ------------------------------------------------------------------
    #   Turbofan Network
    # ------------------------------------------------------------------    
    
    #instantiate the gas turbine network
    turbofan = SUAVE.Components.Energy.Networks.Turbofan()
    turbofan.tag = 'turbofan'
    
    # setup
    turbofan.number_of_engines = 2.0
    turbofan.bypass_ratio      = 5.4
    turbofan.engine_length     = 2.71
    turbofan.nacelle_diameter  = 2.05
    # This origin is overwritten by compute_component_centers_of_gravity(base,compute_propulsor_origin=True)
    turbofan.origin            = [[13.72, 4.86,-1.9],[13.72, -4.86,-1.9]]
    
    #compute engine areas
    Awet    = 1.1*np.pi*turbofan.nacelle_diameter*turbofan.engine_length 
    
    #Assign engine areas
    turbofan.areas.wetted  = Awet
    
    
    
    # working fluid
    turbofan.working_fluid = SUAVE.Attributes.Gases.Air()
    
    
    # ------------------------------------------------------------------
    #   Component 1 - Ram
    
    # to convert freestream static to stagnation quantities
    
    # instantiate
    ram = SUAVE.Components.Energy.Converters.Ram()
    ram.tag = 'ram'
    
    # add to the network
    turbofan.append(ram)


    # ------------------------------------------------------------------
    #  Component 2 - Inlet Nozzle
    
    # instantiate
    inlet_nozzle = SUAVE.Components.Energy.Converters.Compression_Nozzle()
    inlet_nozzle.tag = 'inlet_nozzle'
    
    # setup
    inlet_nozzle.polytropic_efficiency = 0.98
    inlet_nozzle.pressure_ratio        = 0.98
    
    # add to network
    turbofan.append(inlet_nozzle)
    
    
    # ------------------------------------------------------------------
    #  Component 3 - Low Pressure Compressor
    
    # instantiate 
    compressor = SUAVE.Components.Energy.Converters.Compressor()    
    compressor.tag = 'low_pressure_compressor'

    # setup
    compressor.polytropic_efficiency = 0.91
    compressor.pressure_ratio        = 1.14    
    
    # add to network
    turbofan.append(compressor)

    
    # ------------------------------------------------------------------
    #  Component 4 - High Pressure Compressor
    
    # instantiate
    compressor = SUAVE.Components.Energy.Converters.Compressor()    
    compressor.tag = 'high_pressure_compressor'
    
    # setup
    compressor.polytropic_efficiency = 0.91
    compressor.pressure_ratio        = 13.415    
    
    # add to network
    turbofan.append(compressor)


    # ------------------------------------------------------------------
    #  Component 5 - Low Pressure Turbine
    
    # instantiate
    turbine = SUAVE.Components.Energy.Converters.Turbine()   
    turbine.tag='low_pressure_turbine'
    
    # setup
    turbine.mechanical_efficiency = 0.99
    turbine.polytropic_efficiency = 0.93     
    
    # add to network
    turbofan.append(turbine)
    
      
    # ------------------------------------------------------------------
    #  Component 6 - High Pressure Turbine
    
    # instantiate
    turbine = SUAVE.Components.Energy.Converters.Turbine()   
    turbine.tag='high_pressure_turbine'

    # setup
    turbine.mechanical_efficiency = 0.99
    turbine.polytropic_efficiency = 0.93     
    
    # add to network
    turbofan.append(turbine)
      
    
    # ------------------------------------------------------------------
    #  Component 7 - Combustor
    
    # instantiate    
    combustor = SUAVE.Components.Energy.Converters.Combustor()   
    combustor.tag = 'combustor'
    
    # setup
    combustor.efficiency                = 0.99 
    combustor.alphac                    = 1.0     
    combustor.turbine_inlet_temperature = 1450
    combustor.pressure_ratio            = 0.95
    combustor.fuel_data                 = SUAVE.Attributes.Propellants.Jet_A()    
    
    # add to network
    turbofan.append(combustor)

    
    # ------------------------------------------------------------------
    #  Component 8 - Core Nozzle
    
    # instantiate
    nozzle = SUAVE.Components.Energy.Converters.Expansion_Nozzle()   
    nozzle.tag = 'core_nozzle'
    
    # setup
    nozzle.polytropic_efficiency = 0.95
    nozzle.pressure_ratio        = 0.99    
    
    # add to network
    turbofan.append(nozzle)


    # ------------------------------------------------------------------
    #  Component 9 - Fan Nozzle
    
    # instantiate
    nozzle = SUAVE.Components.Energy.Converters.Expansion_Nozzle()   
    nozzle.tag = 'fan_nozzle'

    # setup
    nozzle.polytropic_efficiency = 0.95
    nozzle.pressure_ratio        = 0.99    
    
    # add to network
    turbofan.append(nozzle)
    
    
    # ------------------------------------------------------------------
    #  Component 10 - Fan
    
    # instantiate
    fan = SUAVE.Components.Energy.Converters.Fan()   
    fan.tag = 'fan'

    # setup
    fan.polytropic_efficiency = 0.93
    fan.pressure_ratio        = 1.7    
    
    # add to network
    turbofan.append(fan)
    
    
    # ------------------------------------------------------------------
    #Component 10 : thrust (to compute the thrust)
    thrust = SUAVE.Components.Energy.Processes.Thrust()       
    thrust.tag ='compute_thrust'
 
    #total design thrust (includes all the engines)
    thrust.total_design             = 2*24000. * Units.N #Newtons
 
    #design sizing conditions
    altitude      = 35000.0*Units.ft
    mach_number   = 0.78 
    isa_deviation = 0.
    
    #Engine setup for noise module    
   
    
    # add to network
    turbofan.thrust = thrust

    turbofan.core_nozzle_diameter = 0.92
    turbofan.fan_nozzle_diameter  = 1.659
    turbofan.engine_height        = 0.5  #Engine centerline heigh above the ground plane
    turbofan.exa                  = 1    #distance from fan face to fan exit/ fan diameter)
    turbofan.plug_diameter        = 0.1  #dimater of the engine plug 
    turbofan.geometry_xe          = 1. # Geometry information for the installation effects function
    turbofan.geometry_ye          = 1. # Geometry information for the installation effects function   
    turbofan.geometry_Ce          = 2. # Geometry information for the installation effects function
    
    
    
    
    
    #size the turbofan
    turbofan_sizing(turbofan,mach_number,altitude)   
    
    # add  gas turbine network turbofan to the vehicle 
    vehicle.append_component(turbofan)      
    
    
    # ------------------------------------------------------------------
    #   Vehicle Definition Complete
    # ------------------------------------------------------------------

    return vehicle


# ----------------------------------------------------------------------
#   Define the Configurations
# ---------------------------------------------------------------------

def configs_setup(vehicle):
    
  # ------------------------------------------------------------------
    #   Initialize Configurations
    # ------------------------------------------------------------------
    configs = SUAVE.Components.Configs.Config.Container()

    base_config = SUAVE.Components.Configs.Config(vehicle)
    base_config.tag = 'base'
    configs.append(base_config)

    # ------------------------------------------------------------------
    #   Cruise Configuration
    # ------------------------------------------------------------------
    config = SUAVE.Components.Configs.Config(base_config)
    config.tag = 'cruise'
    configs.append(config)

    # ------------------------------------------------------------------
    #   Takeoff Configuration
    # ------------------------------------------------------------------
    config = SUAVE.Components.Configs.Config(base_config)
    config.tag = 'takeoff'
    config.wings['main_wing'].flaps.angle = 20. * Units.deg
    config.wings['main_wing'].slats.angle = 25. * Units.deg
    config.max_lift_coefficient_factor    = 1. #0.95
    #Noise input for the landing gear
    config.landing_gear.gear_condition    = 'up'       
    config.output_filename                = 'Flyover_' 

    config.propulsors['turbofan'].fan.rotation     = 3470. #N1 speed
    config.propulsors['turbofan'].fan_nozzle.noise_speed  = 315.
    config.propulsors['turbofan'].core_nozzle.noise_speed = 415.

    configs.append(config)
    
    # ------------------------------------------------------------------
    #   Cutback Configuration
    # ------------------------------------------------------------------
    config = SUAVE.Components.Configs.Config(base_config)
    config.tag = 'cutback'
    config.wings['main_wing'].flaps.angle = 20. * Units.deg
    config.wings['main_wing'].slats.angle = 20. * Units.deg
    config.max_lift_coefficient_factor    = 1. #0.95
    #Noise input for the landing gear
    config.landing_gear.gear_condition    = 'up'       
    config.output_filename                = 'Cutback_' 

    config.propulsors['turbofan'].fan.rotation     = 2780. #N1 speed
    config.propulsors['turbofan'].fan_nozzle.noise_speed  = 210.
    config.propulsors['turbofan'].core_nozzle.noise_speed = 360.

    configs.append(config)    

    # ------------------------------------------------------------------
    #   Landing Configuration
    # ------------------------------------------------------------------

    config = SUAVE.Components.Configs.Config(base_config)
    config.tag = 'landing'

    config.wings['main_wing'].flaps.angle = 30. * Units.deg
    config.wings['main_wing'].slats.angle = 25. * Units.deg  
    config.max_lift_coefficient_factor    = 1. #0.95
    #Noise input for the landing gear
    config.landing_gear.gear_condition = 'down'    
    config.output_filename             = 'Approach_'

    config.propulsors['turbofan'].fan.rotation     = 2030.  #N1 speed
    config.propulsors['turbofan'].fan_nozzle.noise_speed  = 109.3
    config.propulsors['turbofan'].core_nozzle.noise_speed = 92.

    configs.append(config)

    # ------------------------------------------------------------------
    #   Short Field Takeoff Configuration
    # ------------------------------------------------------------------ 

    config = SUAVE.Components.Configs.Config(base_config)
    config.tag = 'short_field_takeoff'
    
    config.wings['main_wing'].flaps.angle = 20. * Units.deg
    config.wings['main_wing'].slats.angle = 20. * Units.deg
    config.max_lift_coefficient_factor    = 1. #0.95
  
    configs.append(config)

    return configs<|MERGE_RESOLUTION|>--- conflicted
+++ resolved
@@ -30,10 +30,6 @@
     
     vehicle = SUAVE.Vehicle()
     vehicle.tag = 'Boeing_737800'    
-<<<<<<< HEAD
-    vehicle.configuration = 'Tube_Wing'
-=======
->>>>>>> 82c725a8
     
     # ------------------------------------------------------------------
     #   Vehicle-level Properties
@@ -202,7 +198,6 @@
     
     fuselage = SUAVE.Components.Fuselages.Fuselage()
     fuselage.tag = 'fuselage'
-    fuselage.configuration = 'Tube_Wing'
     
     fuselage.number_coach_seats    = vehicle.passengers
     #fuselage.number_coach_seats    = 200.
