--- conflicted
+++ resolved
@@ -90,12 +90,9 @@
     wing.dynamic_pressure_ratio    = 1.0
     
     wing_airfoil = SUAVE.Components.Wings.Airfoils.Airfoil()
-<<<<<<< HEAD
-    #wing_airfoil.coordinate_file   = 'NACA65-203.dat' 
-=======
+    
     # This airfoil is not a true Concorde airfoil
     wing_airfoil.coordinate_file   = '../Vehicles/NACA65-203.dat' 
->>>>>>> 08697d43
     
     wing.append_airfoil(wing_airfoil)  
     
