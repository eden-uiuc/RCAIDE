# propeller_test.py
# 
# Created:  Sep 2014, E. Botero
# Modified: Feb 2020, M. Clarke  
#           Sep 2020, M. Clarke 

#----------------------------------------------------------------------
#   Imports
# ----------------------------------------------------------------------

import SUAVE
from SUAVE.Core import Units
from SUAVE.Plots.Geometry_Plots import plot_propeller
import matplotlib.pyplot as plt  
from SUAVE.Core import (
Data, Container,
)

import numpy as np
import copy, time
from SUAVE.Methods.Propulsion import propeller_design
from SUAVE.Components.Energy.Networks.Battery_Propeller import Battery_Propeller

def main():
    
    # This script could fail if either the design or analysis scripts fail,
    # in case of failure check both. The design and analysis powers will 
    # differ because of karman-tsien compressibility corrections in the 
    # analysis scripts
    
    net                       = Battery_Propeller()   
    net.number_of_engines     = 2    
    
    # Design Gearbox 
    gearbox                   = SUAVE.Components.Energy.Converters.Gearbox()
    gearbox.gearwheel_radius1 = 1
    gearbox.gearwheel_radius2 = 1
    gearbox.efficiency        = 0.95
    gearbox.inputs.torque     = 885.550158704757
    gearbox.inputs.speed      = 207.16160479940007
    gearbox.inputs.power      = 183451.9920076409
    gearbox.compute()
     
    
    # Design the Propeller with airfoil  geometry defined                      
    bad_prop                          = SUAVE.Components.Energy.Converters.Propeller() 
    bad_prop.tag                      = "Prop_W_Aifoil"
    bad_prop.number_of_blades         = 2
    bad_prop.number_of_engines        = 1
    bad_prop.freestream_velocity      = 1
    bad_prop.tip_radius               = 0.3
    bad_prop.hub_radius               = 0.21336 
    bad_prop.design_tip_mach          = 0.1
    bad_prop.angular_velocity         = gearbox.inputs.speed  
    bad_prop.design_Cl                = 0.7
    bad_prop.design_altitude          = 1. * Units.km      
    bad_prop.airfoil_geometry         = ['../Vehicles/Airfoils/NACA_4412.txt']
<<<<<<< HEAD
    bad_prop.airfoil_polars           = [['../Vehicles/Airfoils/NACA_4412_polar_Re_50000.txt','../Vehicles/Airfoils/NACA_4412_polar_Re_100000.txt',
                                          '../Vehicles/Airfoils/NACA_4412_polar_Re_200000.txt','../Vehicles/Airfoils/NACA_4412_polar_Re_500000.txt',
                                          '../Vehicles/Airfoils/NACA_4412_polar_Re_1000000.txt']]
=======
    bad_prop.airfoil_polars           = [['../Vehicles/Airfoils/Polars/NACA_4412_polar_Re_50000.txt',
                                          '../Vehicles/Airfoils/Polars/NACA_4412_polar_Re_100000.txt',
                                          '../Vehicles/Airfoils/Polars/NACA_4412_polar_Re_200000.txt',
                                          '../Vehicles/Airfoils/Polars/NACA_4412_polar_Re_500000.txt',
                                          '../Vehicles/Airfoils/Polars/NACA_4412_polar_Re_1000000.txt']] 
>>>>>>> d4d92463
    bad_prop.airfoil_polar_stations  = [0,0,0,0,0,0,0,0,0,0,0,0,0,0,0,0,0,0,0,0]  
    bad_prop.design_thrust           = 100000
    bad_prop                         = propeller_design(bad_prop)  
    
    prop_a                          = SUAVE.Components.Energy.Converters.Propeller() 
    prop_a.tag                      = "Prop_W_Aifoil"
    prop_a.number_of_blades         = 3
    prop_a.number_of_engines        = 1
    prop_a.freestream_velocity      = 49.1744 
    prop_a.tip_radius               = 1.0668
    prop_a.hub_radius               = 0.21336 
    prop_a.design_tip_mach          = 0.65
    prop_a.angular_velocity         = gearbox.inputs.speed # 207.16160479940007 
    prop_a.design_Cl                = 0.7
    prop_a.design_altitude          = 1. * Units.km      
    prop_a.airfoil_geometry         = ['../Vehicles/Airfoils/NACA_4412.txt','../Vehicles/Airfoils/Clark_y.txt']
<<<<<<< HEAD
    prop_a.airfoil_polars           = [['../Vehicles/Airfoils/NACA_4412_polar_Re_50000.txt','../Vehicles/Airfoils/NACA_4412_polar_Re_100000.txt','../Vehicles/Airfoils/NACA_4412_polar_Re_200000.txt',
                                        '../Vehicles/Airfoils/NACA_4412_polar_Re_500000.txt','../Vehicles/Airfoils/NACA_4412_polar_Re_1000000.txt'],
                                       ['../Vehicles/Airfoils/Clark_y_polar_Re_50000.txt','../Vehicles/Airfoils/Clark_y_polar_Re_100000.txt','../Vehicles/Airfoils/Clark_y_polar_Re_200000.txt',
                                        '../Vehicles/Airfoils/Clark_y_polar_Re_500000.txt','../Vehicles/Airfoils/Clark_y_polar_Re_1000000.txt']]
=======
    prop_a.airfoil_polars           = [['../Vehicles/Airfoils/Polars/NACA_4412_polar_Re_50000.txt',
                                        '../Vehicles/Airfoils/Polars/NACA_4412_polar_Re_100000.txt',
                                        '../Vehicles/Airfoils/Polars/NACA_4412_polar_Re_200000.txt',
                                        '../Vehicles/Airfoils/Polars/NACA_4412_polar_Re_500000.txt',
                                        '../Vehicles/Airfoils/Polars/NACA_4412_polar_Re_1000000.txt'],
                                       ['../Vehicles/Airfoils/Polars/Clark_y_polar_Re_50000.txt',
                                        '../Vehicles/Airfoils/Polars/Clark_y_polar_Re_100000.txt',
                                        '../Vehicles/Airfoils/Polars/Clark_y_polar_Re_200000.txt',
                                        '../Vehicles/Airfoils/Polars/Clark_y_polar_Re_500000.txt',
                                        '../Vehicles/Airfoils/Polars/Clark_y_polar_Re_1000000.txt']] 
>>>>>>> d4d92463
    prop_a.airfoil_polar_stations  = [0,0,0,0,0,0,0,0,0,0,0,0,0,1,1,1,1,1,1,1]  
    prop_a.design_thrust           = 3054.4809132125697
    prop_a                         = propeller_design(prop_a)  
    
    # plot propeller 
    plot_propeller(prop_a)
 
    # Design the Propeller with airfoil  geometry defined 
    prop                          = SUAVE.Components.Energy.Converters.Propeller()
    prop.tag                      = "Prop_No_Aifoil"
    prop.number_of_blades         = 3
    prop.number_of_engines        = 1
    prop.freestream_velocity      = 49.1744 
    prop.tip_radius               = 1.0668
    prop.hub_radius               = 0.21336 
    prop.design_tip_mach          = 0.65
    prop.angular_velocity         = gearbox.inputs.speed  
    prop.design_Cl                = 0.7
    prop.design_altitude          = 1. * Units.km     
    prop.origin                   = [[16.*0.3048 , 0. ,2.02*0.3048 ]]    
    prop.design_power             = gearbox.outputs.power  
    prop                          = propeller_design(prop)      
    
    # Design a Rotor with airfoil  geometry defined  
    rot_a                          = SUAVE.Components.Energy.Converters.Rotor() 
    rot_a.tag                      = "Rot_W_Aifoil"
    rot_a.tip_radius               = 2.8 * Units.feet
    rot_a.hub_radius               = 0.35 * Units.feet      
    rot_a.number_of_blades         = 2   
    rot_a.design_tip_mach          = 0.65
    rot_a.number_of_engines        = 12
    rot_a.disc_area                = np.pi*(rot_a.tip_radius**2)        
    rot_a.induced_hover_velocity   = 12.756071638899549
    rot_a.freestream_velocity      = 500. * Units['ft/min']  
    rot_a.angular_velocity         = 258.9520059992501
    rot_a.design_Cl                = 0.7
    rot_a.design_altitude          = 20 * Units.feet                            
    rot_a.design_thrust            = 2271.2220451593753 
    rot_a.airfoil_geometry         = ['../Vehicles/Airfoils/NACA_4412.txt']
<<<<<<< HEAD
    rot_a.airfoil_polars           = [['../Vehicles/Airfoils/NACA_4412_polar_Re_50000.txt','../Vehicles/Airfoils/NACA_4412_polar_Re_100000.txt',
                                       '../Vehicles/Airfoils/NACA_4412_polar_Re_200000.txt','../Vehicles/Airfoils/NACA_4412_polar_Re_500000.txt',
                                       '../Vehicles/Airfoils/NACA_4412_polar_Re_1000000.txt']]
=======
    rot_a.airfoil_polars           = [['../Vehicles/Airfoils/Polars/NACA_4412_polar_Re_50000.txt',
                                       '../Vehicles/Airfoils/Polars/NACA_4412_polar_Re_100000.txt',
                                       '../Vehicles/Airfoils/Polars/NACA_4412_polar_Re_200000.txt',
                                       '../Vehicles/Airfoils/Polars/NACA_4412_polar_Re_500000.txt',
                                       '../Vehicles/Airfoils/Polars/NACA_4412_polar_Re_1000000.txt']]
>>>>>>> d4d92463
    rot_a.airfoil_polar_stations   = [0,0,0,0,0,0,0,0,0,0,0,0,0,0,0,0,0,0,0,0]    
    rot_a                          = propeller_design(rot_a) 
    
    # Design a Rotor without airfoil geometry defined 
    rot                          = SUAVE.Components.Energy.Converters.Rotor()
    rot.tag                      = "Rot_No_Aifoil"
    rot.tip_radius               = 2.8 * Units.feet
    rot.hub_radius               = 0.35 * Units.feet      
    rot.number_of_blades         = 2   
    rot.design_tip_mach          = 0.65
    rot.number_of_engines        = 12
    rot.disc_area                = np.pi*(rot.tip_radius**2)        
    rot.induced_hover_velocity   = 12.756071638899549
    rot.freestream_velocity      = 500. * Units['ft/min']  
    rot.angular_velocity         = 258.9520059992501
    rot.design_Cl                = 0.7
    rot.design_altitude          = 20 * Units.feet                            
    rot.design_thrust            = 2271.2220451593753  
    rot                          = propeller_design(rot) 
    
    # Find the operating conditions
    atmosphere            = SUAVE.Analyses.Atmospheric.US_Standard_1976()
    atmosphere_conditions =  atmosphere.compute_values(rot.design_altitude)
    
    V  = prop.freestream_velocity
    Vr = rot.freestream_velocity
    
    conditions                                          = Data()
    conditions.freestream                               = Data()
    conditions.propulsion                               = Data()
    conditions.frames                                   = Data()
    conditions.frames.body                              = Data()
    conditions.frames.inertial                          = Data()
    conditions.freestream.update(atmosphere_conditions)
    conditions.freestream.dynamic_viscosity             = atmosphere_conditions.dynamic_viscosity
    conditions.frames.inertial.velocity_vector          = np.array([[V,0,0]])
    conditions.propulsion.throttle                      = np.array([[1.0]])
    conditions.frames.body.transform_to_inertial        = np.array([np.eye(3)])
    
    conditions_r = copy.deepcopy(conditions)
    conditions.frames.inertial.velocity_vector   = np.array([[V,0,0]])
    conditions_r.frames.inertial.velocity_vector = np.array([[0,Vr,0]])
    
    # Create and attach this propeller 
    prop_a.inputs.omega  = np.array(prop.angular_velocity,ndmin=2)
    prop.inputs.omega    = np.array(prop.angular_velocity,ndmin=2)
    rot_a.inputs.omega   = copy.copy(prop.inputs.omega)
    rot.inputs.omega     = copy.copy(prop.inputs.omega)
    
    # propeller with airfoil results 
    F_a, Q_a, P_a, Cplast_a ,output_a , etap_a = prop_a.spin(conditions)  
    plot_results(output_a, prop_a,'blue','-','s')
    
    # propeller without airfoil results 
    conditions.propulsion.pitch_command = np.array([[1.0]])*Units.degree
    F, Q, P, Cplast ,output , etap      = prop.spin(conditions)
    plot_results(output, prop,'red','-','o')
    
    # rotor with airfoil results 
    Fr_a, Qr_a, Pr_a, Cplastr_a ,outputr_a , etapr = rot_a.spin(conditions_r)
    plot_results(outputr_a, rot_a,'green','-','^')
    
    # rotor with out airfoil results 
    conditions_r.propulsion.pitch_command = np.array([[1.0]])*Units.degree
    Fr, Qr, Pr, Cplastr ,outputr , etapr  = rot.spin(conditions_r)
    plot_results(outputr, rot,'black','-','P')
    
    # Truth values for propeller with airfoil geometry defined 
    F_a_truth       = 3390.61957425
    Q_a_truth       = 1001.363593
    P_a_truth       = 207444.08891448 
    Cplast_a_truth  = 0.10692172
    
    # Truth values for propeller without airfoil geometry defined 
    F_truth         = 2705.62228566
    Q_truth         = 815.76685175
    P_truth         = 168995.57015083
    Cplast_truth    = 0.08710442
     
    # Truth values for rotor with airfoil geometry defined 
    Fr_a_truth      = 1447.00285504
    Qr_a_truth      = 191.05249889
    Pr_a_truth      = 39578.74227177 
    Cplastr_a_truth = 0.06225539
    
    # Truth values for rotor without airfoil geometry defined 
    Fr_truth        = 1290.26055703
    Qr_truth        = 179.49371868
    Pr_truth        = 37184.2068134
    Cplastr_truth   = 0.0584889
 
    # Store errors 
    error = Data()
    error.Thrust_a  = np.max(np.abs(F_a -F_a_truth))
    error.Torque_a  = np.max(np.abs(Q_a -Q_a_truth))    
    error.Power_a   = np.max(np.abs(P_a -P_a_truth))
    error.Cp_a      = np.max(np.abs(Cplast_a -Cplast_a_truth))  
    error.Thrust    = np.max(np.abs(F-F_truth))
    error.Torque    = np.max(np.abs(Q-Q_truth))    
    error.Power     = np.max(np.abs(P-P_truth))
    error.Cp        = np.max(np.abs(Cplast-Cplast_truth))  
    error.Thrustr_a = np.max(np.abs(Fr_a-Fr_a_truth))
    error.Torquer_a = np.max(np.abs(Qr_a-Qr_a_truth))    
    error.Powerr_a  = np.max(np.abs(Pr_a-Pr_a_truth))
    error.Cpr_a     = np.max(np.abs(Cplastr_a-Cplastr_a_truth))  
    error.Thrustr   = np.max(np.abs(Fr-Fr_truth))
    error.Torquer   = np.max(np.abs(Qr-Qr_truth))    
    error.Powerr    = np.max(np.abs(Pr-Pr_truth))
    error.Cpr       = np.max(np.abs(Cplastr-Cplastr_truth))     
    
    print('Errors:')
    print(error)
    
    for k,v in list(error.items()):
        assert(np.abs(v)<1e-6)

    return

def plot_results(results,prop,c,ls,m):
    
    tag                = prop.tag
    va_ind             = results.blade_axial_induced_velocity[0]  
    vt_ind             = results.blade_tangential_induced_velocity[0]  
    r                  = prop.radius_distribution
    T_distribution     = results.blade_thrust_distribution[0] 
    vt                 = results.blade_tangential_velocity[0]  
    va                 = results.blade_axial_velocity[0] 
    Q_distribution     = results.blade_torque_distribution[0] 
        
    # ----------------------------------------------------------------------------
    # 2D - Plots  Plots    
    # ---------------------------------------------------------------------------- 
    # perpendicular velocity, up Plot 
    fig = plt.figure('va_ind')         
    plt.plot(r  , va_ind ,color = c  , marker = m, linestyle = ls , label =  tag)          
    plt.xlabel('Radial Location')
    plt.ylabel('Induced Axial Velocity') 
    plt.legend(loc='lower right') 
    
    fig = plt.figure('vt_ind')          
    plt.plot(r  , vt_ind ,color = c ,marker = m, linestyle = ls , label =  tag )       
    plt.xlabel('Radial Location')
    plt.ylabel('Induced Tangential Velocity') 
    plt.legend(loc='lower right')  
        
    fig = plt.figure('T')     
    plt.plot(r , T_distribution ,color = c ,marker = m, linestyle = ls, label =  tag  )    
    plt.xlabel('Radial Location')
    plt.ylabel('Trust, N')
    plt.legend(loc='lower right')
    
    fig = plt.figure('Q')
    plt.plot(r , Q_distribution ,color = c ,marker = m, linestyle = ls, label =  tag)            
    plt.xlabel('Radial Location')
    plt.ylabel('Torque, N-m')
    plt.legend(loc='lower right')
    
    fig = plt.figure('Va')     
    plt.plot(r , va ,color = c  ,marker =m, linestyle = ls, label =  tag + 'axial vel')          
    plt.xlabel('Radial Location')
    plt.ylabel('Axial Velocity') 
    plt.legend(loc='lower right') 
    
    fig = plt.figure('Vt')       
    plt.plot(r , vt ,color = c ,marker = m, linestyle = ls, label =  tag )         
    plt.xlabel('Radial Location')
    plt.ylabel('Tangential Velocity') 
    plt.legend(loc='lower right')  
    
    return 

# ----------------------------------------------------------------------        
#   Call Main
# ----------------------------------------------------------------------    

if __name__ == '__main__':
    main()
    plt.show()<|MERGE_RESOLUTION|>--- conflicted
+++ resolved
@@ -55,17 +55,13 @@
     bad_prop.design_Cl                = 0.7
     bad_prop.design_altitude          = 1. * Units.km      
     bad_prop.airfoil_geometry         = ['../Vehicles/Airfoils/NACA_4412.txt']
-<<<<<<< HEAD
-    bad_prop.airfoil_polars           = [['../Vehicles/Airfoils/NACA_4412_polar_Re_50000.txt','../Vehicles/Airfoils/NACA_4412_polar_Re_100000.txt',
-                                          '../Vehicles/Airfoils/NACA_4412_polar_Re_200000.txt','../Vehicles/Airfoils/NACA_4412_polar_Re_500000.txt',
-                                          '../Vehicles/Airfoils/NACA_4412_polar_Re_1000000.txt']]
-=======
+
     bad_prop.airfoil_polars           = [['../Vehicles/Airfoils/Polars/NACA_4412_polar_Re_50000.txt',
                                           '../Vehicles/Airfoils/Polars/NACA_4412_polar_Re_100000.txt',
                                           '../Vehicles/Airfoils/Polars/NACA_4412_polar_Re_200000.txt',
                                           '../Vehicles/Airfoils/Polars/NACA_4412_polar_Re_500000.txt',
                                           '../Vehicles/Airfoils/Polars/NACA_4412_polar_Re_1000000.txt']] 
->>>>>>> d4d92463
+
     bad_prop.airfoil_polar_stations  = [0,0,0,0,0,0,0,0,0,0,0,0,0,0,0,0,0,0,0,0]  
     bad_prop.design_thrust           = 100000
     bad_prop                         = propeller_design(bad_prop)  
@@ -82,12 +78,7 @@
     prop_a.design_Cl                = 0.7
     prop_a.design_altitude          = 1. * Units.km      
     prop_a.airfoil_geometry         = ['../Vehicles/Airfoils/NACA_4412.txt','../Vehicles/Airfoils/Clark_y.txt']
-<<<<<<< HEAD
-    prop_a.airfoil_polars           = [['../Vehicles/Airfoils/NACA_4412_polar_Re_50000.txt','../Vehicles/Airfoils/NACA_4412_polar_Re_100000.txt','../Vehicles/Airfoils/NACA_4412_polar_Re_200000.txt',
-                                        '../Vehicles/Airfoils/NACA_4412_polar_Re_500000.txt','../Vehicles/Airfoils/NACA_4412_polar_Re_1000000.txt'],
-                                       ['../Vehicles/Airfoils/Clark_y_polar_Re_50000.txt','../Vehicles/Airfoils/Clark_y_polar_Re_100000.txt','../Vehicles/Airfoils/Clark_y_polar_Re_200000.txt',
-                                        '../Vehicles/Airfoils/Clark_y_polar_Re_500000.txt','../Vehicles/Airfoils/Clark_y_polar_Re_1000000.txt']]
-=======
+
     prop_a.airfoil_polars           = [['../Vehicles/Airfoils/Polars/NACA_4412_polar_Re_50000.txt',
                                         '../Vehicles/Airfoils/Polars/NACA_4412_polar_Re_100000.txt',
                                         '../Vehicles/Airfoils/Polars/NACA_4412_polar_Re_200000.txt',
@@ -98,7 +89,7 @@
                                         '../Vehicles/Airfoils/Polars/Clark_y_polar_Re_200000.txt',
                                         '../Vehicles/Airfoils/Polars/Clark_y_polar_Re_500000.txt',
                                         '../Vehicles/Airfoils/Polars/Clark_y_polar_Re_1000000.txt']] 
->>>>>>> d4d92463
+
     prop_a.airfoil_polar_stations  = [0,0,0,0,0,0,0,0,0,0,0,0,0,1,1,1,1,1,1,1]  
     prop_a.design_thrust           = 3054.4809132125697
     prop_a                         = propeller_design(prop_a)  
@@ -138,17 +129,13 @@
     rot_a.design_altitude          = 20 * Units.feet                            
     rot_a.design_thrust            = 2271.2220451593753 
     rot_a.airfoil_geometry         = ['../Vehicles/Airfoils/NACA_4412.txt']
-<<<<<<< HEAD
-    rot_a.airfoil_polars           = [['../Vehicles/Airfoils/NACA_4412_polar_Re_50000.txt','../Vehicles/Airfoils/NACA_4412_polar_Re_100000.txt',
-                                       '../Vehicles/Airfoils/NACA_4412_polar_Re_200000.txt','../Vehicles/Airfoils/NACA_4412_polar_Re_500000.txt',
-                                       '../Vehicles/Airfoils/NACA_4412_polar_Re_1000000.txt']]
-=======
+
     rot_a.airfoil_polars           = [['../Vehicles/Airfoils/Polars/NACA_4412_polar_Re_50000.txt',
                                        '../Vehicles/Airfoils/Polars/NACA_4412_polar_Re_100000.txt',
                                        '../Vehicles/Airfoils/Polars/NACA_4412_polar_Re_200000.txt',
                                        '../Vehicles/Airfoils/Polars/NACA_4412_polar_Re_500000.txt',
                                        '../Vehicles/Airfoils/Polars/NACA_4412_polar_Re_1000000.txt']]
->>>>>>> d4d92463
+
     rot_a.airfoil_polar_stations   = [0,0,0,0,0,0,0,0,0,0,0,0,0,0,0,0,0,0,0,0]    
     rot_a                          = propeller_design(rot_a) 
     
