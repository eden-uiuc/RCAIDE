# taw_cnbeta.py
#
# Created:  Tim Momose, March 2014
# Modified: Andrew Wendorff, July 2014
# 
# TO DO:
#    - Add capability for multiple vertical tails
#    - Smooth out k_v factor (line 143)
#    - Add effect of propellers

# ----------------------------------------------------------------------
#  Imports
# ----------------------------------------------------------------------
import SUAVE
import numpy as np
import copy
from SUAVE.Methods.Flight_Dynamics.Static_Stability.Approximations.datcom import datcom
from SUAVE.Methods.Flight_Dynamics.Static_Stability.Approximations.Supporting_Functions.convert_sweep import convert_sweep
<<<<<<< HEAD
from SUAVE.Core import Units
from SUAVE.Core import (
=======
from SUAVE.Methods.Flight_Dynamics.Static_Stability.Approximations.Supporting_Functions.extend_to_ref_area import extend_to_ref_area
from SUAVE.Attributes import Units as Units
from SUAVE.Structure import (
>>>>>>> aa2caec0
    Data, Container, Data_Exception, Data_Warning,
)

# ----------------------------------------------------------------------
#  Method
# ----------------------------------------------------------------------

def taw_cnbeta(geometry,conditions,configuration):
    """ CnBeta = SUAVE.Methods.Flight_Dynamics.Static_Stability.Approximations.Tube_Wing.taw_cnbeta(configuration,conditions)
        This method computes the static directional stability derivative for a
        standard Tube-and-Wing aircraft configuration.        
        
        CAUTION: The correlations used in this method do not account for the
        destabilizing moments due to propellers. This can lead to higher-than-
        expected values of CnBeta, particularly for smaller prop-driven aircraft
        
        Inputs:
            geometry - aircraft geometrical features: a data dictionary with the fields:
                wings['Main Wing'] - the aircraft's main wing
                    areas.reference - wing reference area [meters**2]
                    spans.projected - span of the wing [meters]
                    sweep - sweep of the wing leading edge [radians]
                    aspect_ratio - wing aspect ratio [dimensionless]
                    origin - the position of the wing root in the aircraft body frame [meters]
                wings['Vertical Stabilizer']
                    spans.projected - projected span (height for a vertical tail) of
                     the exposed surface [meters]
                    areas.reference - area of the reference vertical tail [meters**2]
                    sweep - leading edge sweep of the aerodynamic surface [radians]
                    chords.root - chord length at the junction between the tail and 
                     the fuselage [meters]
                    chords.tip - chord length at the tip of the aerodynamic surface
                    [meters]
                    symmetric - Is the wing symmetric across the fuselage centerline?
                    origin - the position of the vertical tail root in the aircraft body frame [meters]
                    exposed_root_chord_offset - the displacement from the fuselage
                     centerline to the exposed area's physical root chordline [meters]
                     
                     

    x_v    = vert.origin[0]
    b_v    = vert.spans.projected
    ac_vLE = vert.aerodynamic_center[0]
    
                fuselages.Fuselage - a data dictionary with the fields:
                    areas.side_projected - fuselage body side area [meters**2]
                    lengths.total - length of the fuselage [meters]
                    heights.maximum - maximum height of the fuselage [meters]
                    width - maximum width of the fuselage [meters]
                    heights.at_quarter_length - fuselage height at 1/4 of the fuselage length [meters]
                    heights.at_three_quarters_length - fuselage height at 3/4 of fuselage 
                     length [meters]
                    heights.at_vertical_root_quarter_chord - fuselage height at the quarter 
                     chord of the vertical tail root [meters]
                vertical - a data dictionary with the fields below:
                NOTE: This vertical tail geometry will be used to define a reference
                 vertical tail that extends to the fuselage centerline.
                    
                    x_ac_LE - the x-coordinate of the vertical tail aerodynamic 
                    center measured relative to the tail root leading edge (root
                    of reference tail area - at fuselage centerline)
                    leading edge, relative to the nose [meters]
                    sweep_le - leading edge sweep of the vertical tail [radians]
                    span - height of the vertical tail [meters]
                    taper - vertical tail taper ratio [dimensionless]
                    aspect_ratio - vertical tail AR: bv/(Sv)^2 [dimensionless]
                    effective_aspect_ratio - effective aspect ratio considering
                    the effects of fuselage and horizontal tail [dimensionless]
                    symmetric - indicates whether the vertical panel is symmetric
                    about the fuselage centerline [Boolean]
                other_bodies - an list of data dictionaries containing bodies 
                such as nacelles if these are large enough to strongly influence
                stability. Each body data dictionary contains the same fields as
                the fuselage data dictionary (described above), except no value 
                is needed for 'height_at_vroot_quarter_chord'. CAN BE EMPTY LIST
                    x_front - This is the only new field needed: the x-coordinate 
                    of the nose of the body relative to the fuselage nose
                    
            conditions - a data dictionary with the fields:
                v_inf - true airspeed [meters/second]
                M - flight Mach number
                rho - air density [kg/meters**3]
                mew - air dynamic viscosity [kg/meter/second]
                
            configuration - a data dictionary with the fields:
                mass_properties - a data dictionary with the field:
                    center_of_gravity - A vector in 3-space indicating CG position [meters]
                other - a dictionary of aerodynamic bodies, other than the fuselage,
                whose effect on directional stability is to be included in the analysis
    
        Outputs:
            CnBeta - a single float value: The static directional stability 
            derivative
                
        Assumptions:
            -Assumes a tube-and-wing configuration with a single centered 
            vertical tail
            -Uses vertical tail effective aspect ratio, currently calculated by
            hand, using methods from USAF Stability and Control DATCOM
            -The validity of correlations for KN is questionable for sqrt(h1/h2)
            greater than about 4 or h_max/w_max outside [0.3,2].
            -This method assumes a small angle of attack, so the vertical tail AC
            z-position does not affect the sideslip derivative.
        
        Correlations:
            -Correlations are taken from Roskam's Airplane Design, Part VI.
    """         

    try:
        configuration.other
    except AttributeError:
        configuration.other = 0
    CnBeta_other = []

    # Unpack inputs
<<<<<<< HEAD
    S      = geometry.wings['main_wing'].areas.reference
    b      = geometry.wings['main_wing'].spans.projected
    sweep  = geometry.wings['main_wing'].sweep
    AR     = geometry.wings['main_wing'].aspect_ratio
    z_w    = geometry.wings['main_wing'].origin[2]
    S_bs   = geometry.fuselages['fuselage'].areas.side_projected
    l_f    = geometry.fuselages['fuselage'].lengths.total
    h_max  = geometry.fuselages['fuselage'].heights.maximum
    w_max  = geometry.fuselages['fuselage'].width
    h1     = geometry.fuselages['fuselage'].heights.at_quarter_length
    h2     = geometry.fuselages['fuselage'].heights.at_three_quarters_length
    d_i    = geometry.fuselages['fuselage'].heights.at_wing_root_quarter_chord
    other  = configuration.other
    S_v    = geometry.wings['vertical_stabilizer'].areas.reference
    x_v    = geometry.wings['vertical_stabilizer'].origin[0]
    b_v    = geometry.wings['vertical_stabilizer'].spans.projected
    ac_vLE = geometry.wings['vertical_stabilizer'].aerodynamic_center[0]
=======
    S      = geometry.wings['Main Wing'].areas.reference
    b      = geometry.wings['Main Wing'].spans.projected
    sweep  = geometry.wings['Main Wing'].sweep
    AR     = geometry.wings['Main Wing'].aspect_ratio
    z_w    = geometry.wings['Main Wing'].origin[2]
    S_bs   = geometry.fuselages.Fuselage.areas.side_projected
    l_f    = geometry.fuselages.Fuselage.lengths.total
    h_max  = geometry.fuselages.Fuselage.heights.maximum
    w_max  = geometry.fuselages.Fuselage.width
    h1     = geometry.fuselages.Fuselage.heights.at_quarter_length
    h2     = geometry.fuselages.Fuselage.heights.at_three_quarters_length
    d_i    = geometry.fuselages.Fuselage.heights.at_vertical_root_quarter_chord
    other  = configuration.other
    vert   = extend_to_ref_area(geometry.wings['Vertical Stabilizer'])
    S_v    = vert.areas.reference
    x_v    = vert.origin[0]
    b_v    = vert.spans.projected
    ac_vLE = vert.aerodynamic_center[0]
>>>>>>> aa2caec0
    x_cg   = configuration.mass_properties.center_of_gravity[0]
    v_inf  = conditions.freestream.velocity
    mu     = conditions.freestream.viscosity
    rho    = conditions.freestream.density
    M      = conditions.freestream.mach_number
    
    #Compute wing contribution to Cn_beta
    CnBeta_w = 0.0    #The wing contribution is assumed to be zero except at very
                      #high angles of attack. 
    
    #Compute fuselage contribution to Cn_beta
    Re_fuse  = rho*v_inf*l_f/mu
    x1       = x_cg/l_f
    x2       = l_f**2.0/S_bs
    x3       = np.sqrt(h1/h2)
    x4       = h_max/w_max
    kN_1     = 3.2413*x1 - 0.663345 + 6.1086*np.exp(-0.22*x2)
    kN_2     = (-0.2023 + 1.3422*x3 - 0.1454*x3**2)*kN_1
    kN_3     = (0.7870 + 0.1038*x4 + 0.1834*x4**2 - 2.811*np.exp(-4.0*x4))
    K_N      = (-0.47899 + kN_3*kN_2)*0.001
    K_Rel    = 1.0+0.8*np.log(Re_fuse/1.0E6)/np.log(50.)  
        #K_Rel: Correction for fuselage Reynolds number. Roskam VI, page 400.
    CnBeta_f = -57.3*K_N*K_Rel*S_bs*l_f/S/b
    
    #Compute contributions of other bodies on CnBeta
    if other > 0:
        for body in other:
            #Unpack inputs
            S_bs   = body.areas.side_projected
            x_le   = body.origin[0]
            l_b    = body.lengths.total
            h_max  = body.heights.maximum
            w_max  = body.width
            h1     = body.heights.at_quarter_length
            h2     = body.heights.at_three_quarters_length 
            #Compute body contribution to Cn_beta
            x_cg_on_body = (x_cg-x_le)/l_b
            Re_body  = rho*v_inf*l_b/mew
            x1       = x_cg_on_body/l_b
            x2       = l_b**2.0/S_bs
            x3       = np.sqrt(h1/h2)
            x4       = h_max/w_max
            kN_1     = 3.2413*x1 - 0.663345 + 6.1086*np.exp(-0.22*x2)
            kN_2     = (-0.2023 + 1.3422*x3 - 0.1454*x3**2)*kN_1
            kN_3     = (0.7870 + 0.1038*x4 + 0.1834*x4**2 - 2.811*np.exp(-4.0*x4))
            K_N      = (-0.47899 + kN_3*kN_2)*0.001
            #K_Rel: Correction for fuselage Reynolds number. Roskam VI, page 400.
            K_Rel    = 1.0+0.8*np.log(Re_body/1.0E6)/np.log(50.)
            CnBeta_b = -57.3*K_N*K_Rel*S_bs*l_b/S/b
            CnBeta_other.append(CnBeta_b)
    
    #Compute vertical tail contribution
    l_v    = x_v + ac_vLE - x_cg
<<<<<<< HEAD
    CLa_v  = geometry.wings['vertical_stabilizer'].CL_alpha
=======
    #try:
    #    CLa_v  = geometry.wings['Vertical Stabilizer'].CL_alpha
    #except AttributeError:
    #    CLa_v  = datcom(geometry.wings['Vertical Stabilizer'], [M])
    try:
        iter(M)
    except TypeError:
        M = [M]
    CLa_v = datcom(vert,M)
>>>>>>> aa2caec0
    #k_v correlated from Roskam Fig. 10.12. NOT SMOOTH.
    bf     = b_v/d_i
    if bf < 2.0:
        k_v = 0.76
    elif bf < 3.5:
        k_v = 0.76 + 0.24*(bf-2.0)/1.5
    else:
        k_v = 1.0
    quarter_chord_sweep = convert_sweep(geometry.wings['main_wing'])
    k_sweep  = (1.0+np.cos(quarter_chord_sweep))
    dsdb_e   = 0.724 + 3.06*((S_v/S)/k_sweep) + 0.4*z_w/h_max + 0.009*AR
    Cy_bv    = -k_v*CLa_v*dsdb_e*(S_v/S)  #ASSUMING SINGLE VERTICAL TAIL
    
    CnBeta_v = -Cy_bv*l_v/b
    
    CnBeta   = CnBeta_w + CnBeta_f + CnBeta_v + sum(CnBeta_other)
    
    ##print "Wing: {}  Fuse: {}   Vert: {}   Othr: {}".format(CnBeta_w,CnBeta_f,CnBeta_v,sum(CnBeta_other))
    
    return CnBeta


# ----------------------------------------------------------------------
#   Module Tests
# ----------------------------------------------------------------------
# this will run from command line
if __name__ == '__main__':
    from SUAVE.Methods.Flight_Dynamics.Static_Stability.Approximations.Supporting_Functions.extend_to_ref_area import extend_to_ref_area
    from SUAVE.Methods.Flight_Dynamics.Static_Stability.Approximations.Supporting_Functions.trapezoid_ac_x import trapezoid_ac_x
    ##Parameters Required
    ##Using values for a Boeing 747-200
    #wing                = SUAVE.Components.Wings.Wing()
    #wing.area           = 5500.0 * Units.feet**2
    #wing.span           = 196.0  * Units.feet
    #wing.sweep_le          = 42.0   * Units.deg
    #wing.z_position     = 3.6    * Units.feet
    #wing.taper          = 14.7/54.5
    #wing.aspect_ratio   = wing.span**2/wing.area
    
    #fuselage            = SUAVE.Components.Fuselages.Fuselage()
    #fuselage.side_area  = 4696.16 * Units.feet**2
    #fuselage.length     = 229.7   * Units.feet
    #fuselage.h_max      = 26.9    * Units.feet
    #fuselage.w_max      = 20.9    * Units.feet
    #fuselage.height_at_vroot_quarter_chord   = 15.8 * Units.feet
    #fuselage.height_at_quarter_length        = 26   * Units.feet
    #fuselage.height_at_three_quarters_length = 19.7 * Units.feet
    
    #vertical              = SUAVE.Components.Wings.Wing()
    #vertical.span         = 32.4   * Units.feet
    #vertical.root_chord   = 38.7   * Units.feet
    #vertical.tip_chord    = 13.4   * Units.feet
    #vertical.sweep_le     = 50.0   * Units.deg
    #vertical.x_root_LE1   = 181.0  * Units.feet
    #dz_centerline         = 13.5   * Units.feet
    #ref_vertical          = extend_to_ref_area(vertical,dz_centerline)
    #vertical.span         = ref_vertical.ref_span
    #vertical.area         = ref_vertical.ref_area
    #vertical.aspect_ratio = ref_vertical.ref_aspect_ratio
    #vertical.x_root_LE    = vertical.x_root_LE1 + ref_vertical.root_LE_change
    #vertical.taper        = vertical.tip_chord/ref_vertical.ref_root_chord
    #vertical.effective_aspect_ratio = 2.25
    #vertical_symm         = copy.deepcopy(vertical)
    #vertical_symm.span    = 2.0*vertical.span
    #vertical_symm.area    = 2.0*vertical.area
    #vertical.x_ac_LE      = trapezoid_ac_x(vertical_symm)
    
    #aircraft            = SUAVE.Vehicle()
    #aircraft.wing       = wing
    #aircraft.fuselage   = fuselage
    #aircraft.vertical   = vertical
    #aircraft.mass_properties.center_of_gravity[0] = 112.2 * Units.feet
    # ------------------------------------------------------------------
    #   Initialize the Vehicle
    # ------------------------------------------------------------------

    vehicle = SUAVE.Vehicle()
    vehicle.tag = 'Embraer_E190'

    # ------------------------------------------------------------------
    #   Vehicle-level Properties
    # ------------------------------------------------------------------

    # mass properties
    vehicle.mass_properties.max_takeoff               = 51800.0   # kg
    vehicle.mass_properties.operating_empty           = 29100.0   # kg
    vehicle.mass_properties.takeoff                   = 51800.0   # kg
    vehicle.mass_properties.max_zero_fuel             = 45600.0   # kg
    vehicle.mass_properties.cargo                     = 0.0 * Units.kilogram
    vehicle.mass_properties.max_payload               = 11786. * Units.kilogram
    vehicle.mass_properties.max_fuel                  = 12970.

    vehicle.mass_properties.center_of_gravity         = [112.2 * Units.feet, 0, 0]
    vehicle.mass_properties.moments_of_inertia.tensor = [[10 ** 5, 0, 0],[0, 10 ** 6, 0,],[0,0, 10 ** 7]] # Not Correct

    # envelope properties
    vehicle.envelope.ultimate_load = 3.5
    vehicle.envelope.limit_load    = 1.5

    # basic parameters
    vehicle.reference_area         = 5500.0 * Units.feet**2
    vehicle.passengers             = 0
    vehicle.systems.control        = "fully powered"
    vehicle.systems.accessories    = "medium range"

    # ------------------------------------------------------------------
    #   Main Wing
    # ------------------------------------------------------------------

    wing = SUAVE.Components.Wings.Wing()
    wing.tag = 'Main Wing'

    wing.aspect_ratio            = (196.0**2.)  * (Units.feet**2.) / vehicle.reference_area
    wing.sweep                   = 42.0 * Units.deg
    wing.thickness_to_chord      = 0.11
    wing.taper                   = 14.7/54.5
    wing.span_efficiency         = 1.0

    wing.spans.projected         = 196.0  * Units.feet

    wing.chords.root             = 54.5 * Units.feet
    wing.chords.tip              = 14.7 * Units.feet

    wing.areas.reference         = 5500.0 * Units.feet**2
    wing.areas.wetted            = 2.0 * wing.areas.reference
    wing.areas.exposed           = 0.8 * wing.areas.wetted
    wing.areas.affected          = 0.6 * wing.areas.wetted

    wing.twists.root             = 2.0 * Units.degrees
    wing.twists.tip              = 0.0 * Units.degrees

    wing.origin                  = [65.*Units.feet,0.,-3.6*Units.feet]
    wing.aerodynamic_center      = [trapezoid_ac_x(wing),0,0]

    wing.vertical                = False
    wing.symmetric               = True

    wing.dynamic_pressure_ratio = 1.0

    # add to vehicle
    vehicle.append_component(wing)

    # ------------------------------------------------------------------
    #  Horizontal Stabilizer
    # ------------------------------------------------------------------

    wing = SUAVE.Components.Wings.Wing()
    wing.tag = 'Horizontal Stabilizer'

    wing.aspect_ratio            = 5.5
    wing.sweep                   = 34.5 * Units.deg
    wing.thickness_to_chord      = 0.11
    wing.taper                   = 0.11
    wing.span_efficiency         = 0.9

    wing.spans.projected         = 11.958

    wing.chords.root             = 3.9175
    wing.chords.tip              = 0.4309
    wing.chords.mean_aerodynamic = 2.6401

    wing.areas.reference         = 26.0
    wing.areas.wetted            = 2.0 * wing.areas.reference
    wing.areas.exposed           = 0.8 * wing.areas.wetted
    wing.areas.affected          = 0.6 * wing.areas.wetted

    wing.twists.root             = 2.0 * Units.degrees
    wing.twists.tip              = 2.0 * Units.degrees

    wing.origin                  = [50,0,0]
    wing.aerodynamic_center      = [2,0,0]

    wing.vertical                = False
    wing.symmetric               = True

    wing.dynamic_pressure_ratio = 0.9

    # add to vehicle
    vehicle.append_component(wing)

    # ------------------------------------------------------------------
    #   Vertical Stabilizer
    # ------------------------------------------------------------------

    wing = SUAVE.Components.Wings.Wing()
    wing.tag = 'Vertical Stabilizer'
    wing.effective_aspect_ratio  = 2.25
    wing.sweep                   = 50. * Units.deg
    wing.thickness_to_chord      = 0.12
    wing.taper                   = 13.4 / 38.7
    wing.span_efficiency         = 0.9

    wing.spans.projected         = 32.4 * Units.feet
    wing.spans.exposed           = 32.4 * Units.feet

    wing.chords.root             = 38.7 * Units.feet
    wing.chords.tip              = 13.4 * Units.feet
    wing.chords.mean_aerodynamic = 8.
    wing.chords.fuselage_intersect = wing.chords.root

    wing.areas.reference         = 16.0    #
    wing.areas.wetted            = 2.0 * wing.areas.reference
    wing.areas.exposed           = 0.8 * wing.areas.wetted
    wing.areas.affected          = 0.6 * wing.areas.wetted
    
<<<<<<< HEAD
    segment            = SUAVE.Analyses.Missions.Segments.Segment()
    segment.M          = 0.198
=======
    wing.exposed_root_chord_offset = 13.5 * Units.feet

    wing.twists.root             = 0.0 * Units.degrees
    wing.twists.tip              = 0.0 * Units.degrees

    wing.origin                  = [181.*Units.feet,0,0]
    wing.aerodynamic_center      = [trapezoid_ac_x(wing),0,.4*wing.spans.exposed]
    print wing.aerodynamic_center

    wing.vertical                = True
    wing.symmetric               = False

    wing.dynamic_pressure_ratio = 1.0  

    # add to vehicle
    vehicle.append_component(wing)

    # ------------------------------------------------------------------
    #  Fuselage
    # ------------------------------------------------------------------

    fuselage = SUAVE.Components.Fuselages.Fuselage()
    fuselage.tag = 'Fuselage'

    fuselage.number_coach_seats    = vehicle.passengers
    fuselage.seats_abreast         = 4
    fuselage.seat_pitch            = 0.7455

    fuselage.fineness.nose         = 2.0
    fuselage.fineness.tail         = 3.0

    fuselage.lengths.nose          = 6.0
    fuselage.lengths.tail          = 9.0
    fuselage.lengths.cabin         = 21.24
    fuselage.lengths.total         = 229.7 * Units.feet
    fuselage.lengths.fore_space    = 0.
    fuselage.lengths.aft_space     = 0.

    fuselage.width                 = 20.9 * Units.feet

    fuselage.heights.maximum       = 26.9 * Units.feet
    fuselage.heights.at_quarter_length          = 26   * Units.feet
    fuselage.heights.at_three_quarters_length   = 19.7 * Units.feet
    fuselage.heights.at_vertical_root_quarter_chord = 15.8 * Units.feet

    fuselage.areas.side_projected  = 4696.16 * Units.feet**2

    fuselage.effective_diameter    = 23.7 * Units.feet

    fuselage.differential_pressure = 10**5 * Units.pascal    # Maximum differential pressure

    # add to vehicle
    vehicle.append_component(fuselage)

    # ------------------------------------------------------------------
    #  Turbofan
    # ------------------------------------------------------------------

    turbofan = SUAVE.Components.Propulsors.TurboFanPASS()
    turbofan.tag = 'Turbo Fan'

    turbofan.propellant = SUAVE.Attributes.Propellants.Jet_A()

    turbofan.analysis_type                 = '1D'     #
    turbofan.diffuser_pressure_ratio       = 0.99     #
    turbofan.fan_pressure_ratio            = 1.7      #
    turbofan.fan_nozzle_pressure_ratio     = 0.98     #
    turbofan.lpc_pressure_ratio            = 1.9      #
    turbofan.hpc_pressure_ratio            = 10.0     #
    turbofan.burner_pressure_ratio         = 0.95     #
    turbofan.turbine_nozzle_pressure_ratio = 0.99     #
    turbofan.Tt4                           = 1500.0   #
    turbofan.bypass_ratio                  = 5.4      #
    turbofan.thrust.design                 = 20300.0  #
    turbofan.number_of_engines                 = 2.0      #
    turbofan.engine_length                     = 3.0

    # turbofan sizing conditions
    sizing_segment = SUAVE.Components.Propulsors.Segments.Segment()

    sizing_segment.M   = 0.78          #
    sizing_segment.alt = 10.668         #
    sizing_segment.T   = 223.0        #
    sizing_segment.p   = 0.265*10**5  #

    # size the turbofan
    turbofan.engine_sizing_1d(sizing_segment)

    # add to vehicle
    vehicle.append_component(turbofan)

    # ------------------------------------------------------------------
    #   Simple Aerodynamics Model
    # ------------------------------------------------------------------

    aerodynamics = SUAVE.Attributes.Aerodynamics.Fidelity_Zero()
    aerodynamics.initialize(vehicle)

    # build stability model
    stability = SUAVE.Attributes.Flight_Dynamics.Fidelity_Zero()
    stability.initialize(vehicle)
    aerodynamics.stability = stability
    vehicle.aerodynamics_model = aerodynamics

    # ------------------------------------------------------------------
    #   Simple Propulsion Model
    # ------------------------------------------------------------------

    vehicle.propulsion_model = vehicle.propulsors

    # ------------------------------------------------------------------
    #   Define Configurations
    # ------------------------------------------------------------------

    # --- Takeoff Configuration ---
    config = vehicle.new_configuration("takeoff")
    # this configuration is derived from the baseline vehicle

    # --- Cruise Configuration ---
    config = vehicle.new_configuration("cruise")
    # this configuration is derived from vehicle.configs.takeoff

    # --- Takeoff Configuration ---
    takeoff_config = vehicle.configs.takeoff

    takeoff_config.wings['Main Wing'].flaps_angle = 20. * Units.deg
    takeoff_config.wings['Main Wing'].slats_angle = 25. * Units.deg

    takeoff_config.V2_VS_ratio = 1.21
    takeoff_config.maximum_lift_coefficient = 2.
    #takeoff_config.max_lift_coefficient_factor = 1.0

    # --- Landing Configuration ---
    landing_config = vehicle.new_configuration("landing")

    landing_config.wings['Main Wing'].flaps_angle = 30. * Units.deg
    landing_config.wings['Main Wing'].slats_angle = 25. * Units.deg

    landing_config.Vref_VS_ratio = 1.23
    landing_config.maximum_lift_coefficient = 2.
    #landing_config.max_lift_coefficient_factor = 1.0

    landing_config.mass_properties.landing = 0.85 * vehicle.mass_properties.takeoff

    # ------------------------------------------------------------------
    #   Vehicle Definition Complete
    # ------------------------------------------------------------------    
    segment            = SUAVE.Attributes.Missions.Segments.Aerodynamic_Segment()
    M                  = 0.198
>>>>>>> aa2caec0
    segment.atmosphere = SUAVE.Attributes.Atmospheres.Earth.US_Standard_1976()
    altitude           = 0.0 * Units.feet
    p, T, rho, a, mew = segment.atmosphere.compute_values(altitude)
    segment.conditions.freestream.velocity = M * a
    segment.conditions.freestream.viscosity = mew
    segment.conditions.freestream.density = rho
    segment.conditions.freestream.mach_number = M
    
    #Method Test
    print '<<Test run of the taw_cnbeta() method>>'
    print 'Boeing 747 at M = {0} and h = {1} meters'.format(M, altitude)
    
    cn_b = taw_cnbeta(vehicle,segment.conditions,vehicle.configs.cruise)[0]
    
    expected = 0.184
    print 'Cn_beta =        {0:.4f}'.format(cn_b)
    print 'Expected value = {}'.format(expected)
    print 'Percent Error =  {0:.2f}%'.format(100.0*(cn_b-expected)/expected)
    print ' '    <|MERGE_RESOLUTION|>--- conflicted
+++ resolved
@@ -16,14 +16,9 @@
 import copy
 from SUAVE.Methods.Flight_Dynamics.Static_Stability.Approximations.datcom import datcom
 from SUAVE.Methods.Flight_Dynamics.Static_Stability.Approximations.Supporting_Functions.convert_sweep import convert_sweep
-<<<<<<< HEAD
+from SUAVE.Methods.Flight_Dynamics.Static_Stability.Approximations.Supporting_Functions.extend_to_ref_area import extend_to_ref_area
 from SUAVE.Core import Units
 from SUAVE.Core import (
-=======
-from SUAVE.Methods.Flight_Dynamics.Static_Stability.Approximations.Supporting_Functions.extend_to_ref_area import extend_to_ref_area
-from SUAVE.Attributes import Units as Units
-from SUAVE.Structure import (
->>>>>>> aa2caec0
     Data, Container, Data_Exception, Data_Warning,
 )
 
@@ -139,7 +134,6 @@
     CnBeta_other = []
 
     # Unpack inputs
-<<<<<<< HEAD
     S      = geometry.wings['main_wing'].areas.reference
     b      = geometry.wings['main_wing'].spans.projected
     sweep  = geometry.wings['main_wing'].sweep
@@ -157,26 +151,6 @@
     x_v    = geometry.wings['vertical_stabilizer'].origin[0]
     b_v    = geometry.wings['vertical_stabilizer'].spans.projected
     ac_vLE = geometry.wings['vertical_stabilizer'].aerodynamic_center[0]
-=======
-    S      = geometry.wings['Main Wing'].areas.reference
-    b      = geometry.wings['Main Wing'].spans.projected
-    sweep  = geometry.wings['Main Wing'].sweep
-    AR     = geometry.wings['Main Wing'].aspect_ratio
-    z_w    = geometry.wings['Main Wing'].origin[2]
-    S_bs   = geometry.fuselages.Fuselage.areas.side_projected
-    l_f    = geometry.fuselages.Fuselage.lengths.total
-    h_max  = geometry.fuselages.Fuselage.heights.maximum
-    w_max  = geometry.fuselages.Fuselage.width
-    h1     = geometry.fuselages.Fuselage.heights.at_quarter_length
-    h2     = geometry.fuselages.Fuselage.heights.at_three_quarters_length
-    d_i    = geometry.fuselages.Fuselage.heights.at_vertical_root_quarter_chord
-    other  = configuration.other
-    vert   = extend_to_ref_area(geometry.wings['Vertical Stabilizer'])
-    S_v    = vert.areas.reference
-    x_v    = vert.origin[0]
-    b_v    = vert.spans.projected
-    ac_vLE = vert.aerodynamic_center[0]
->>>>>>> aa2caec0
     x_cg   = configuration.mass_properties.center_of_gravity[0]
     v_inf  = conditions.freestream.velocity
     mu     = conditions.freestream.viscosity
@@ -230,9 +204,6 @@
     
     #Compute vertical tail contribution
     l_v    = x_v + ac_vLE - x_cg
-<<<<<<< HEAD
-    CLa_v  = geometry.wings['vertical_stabilizer'].CL_alpha
-=======
     #try:
     #    CLa_v  = geometry.wings['Vertical Stabilizer'].CL_alpha
     #except AttributeError:
@@ -242,7 +213,6 @@
     except TypeError:
         M = [M]
     CLa_v = datcom(vert,M)
->>>>>>> aa2caec0
     #k_v correlated from Roskam Fig. 10.12. NOT SMOOTH.
     bf     = b_v/d_i
     if bf < 2.0:
@@ -448,10 +418,6 @@
     wing.areas.exposed           = 0.8 * wing.areas.wetted
     wing.areas.affected          = 0.6 * wing.areas.wetted
     
-<<<<<<< HEAD
-    segment            = SUAVE.Analyses.Missions.Segments.Segment()
-    segment.M          = 0.198
-=======
     wing.exposed_root_chord_offset = 13.5 * Units.feet
 
     wing.twists.root             = 0.0 * Units.degrees
@@ -601,7 +567,6 @@
     # ------------------------------------------------------------------    
     segment            = SUAVE.Attributes.Missions.Segments.Aerodynamic_Segment()
     M                  = 0.198
->>>>>>> aa2caec0
     segment.atmosphere = SUAVE.Attributes.Atmospheres.Earth.US_Standard_1976()
     altitude           = 0.0 * Units.feet
     p, T, rho, a, mew = segment.atmosphere.compute_values(altitude)
