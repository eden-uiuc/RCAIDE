## @ingroup Methods-Weights-Buildups-Common

# fuselage.py
#
# Created: Jun, 2017, J. Smart
# Modified: Apr, 2018, J. Smart
#           Mar 2020, M. Clarke

#-------------------------------------------------------------------------------
# Imports
#-------------------------------------------------------------------------------

from SUAVE.Core import Units
from SUAVE.Attributes.Solids import (
    Bidirectional_Carbon_Fiber, Carbon_Fiber_Honeycomb, Paint, Unidirectional_Carbon_Fiber, Acrylic, Steel)
import numpy as np


#-------------------------------------------------------------------------------
# Fuselage
#-------------------------------------------------------------------------------

## @ingroup Methods-Weights-Buildups-Common
def fuselage(config,
             maximum_g_load = 3.8,
             landing_impact_factor = 3.5,
             safety_factor = 1.5):
    """ weight = SUAVE.Methods.Weights.Buildups.Common.fuselage(
            config,
            max_g_load = 3.8,
            landing_impact_factor = 3.5,
            safety_factor = 1.5)

        Calculates the structural mass of a fuselage for an eVTOL vehicle,
        assuming a structural keel taking bending an torsional loads.
        
        Assumptions:
        Assumes an elliptical fuselage. Intended for use with the following
        SUAVE vehicle types, but may be used elsewhere:

            Electric Multicopter
            Electric Vectored_Thrust
            Electric Stopped Rotor

        Originally written as part of an AA 290 project intended for trade study
        of the above vehicle types.
        
        Sources:
        Project Vahana Conceptual Trade Study

        Inputs:

            config                      SUAVE Vehicle Configuration
            max_g_load                  Max Accelerative Load During Flight [Unitless]
            landing_impact_factor       Maximum Load Multiplier on Landing  [Unitless]

        Outputs:

            weight:                 Estimated Fuselage Mass             [kg]
        
        Properties Used:
        Material Properties of Imported SUAVE Solids
    """

#-------------------------------------------------------------------------------
# Unpack Inputs
#-------------------------------------------------------------------------------

<<<<<<< HEAD
    fuse    = config.fuselages.fuselage

    fLength = fuse.lengths.total
    fWidth  = fuse.width
    fHeight = fuse.heights.maximum
    maxSpan = config.wings["main_wing"].spans.projected
=======
    fLength = config.fuselages.fuselage.lengths.total
    fWidth  = config.fuselages.fuselage.width
    fHeight = config.fuselages.fuselage.heights.maximum
    maxSpan = config.wings['main_wing'].spans.projected
>>>>>>> 93ef42ae
    MTOW    = config.mass_properties.max_takeoff
    G_max   = maximum_g_load
    LIF     = landing_impact_factor
    SF      = safety_factor

#-------------------------------------------------------------------------------
# Unpack Material Properties
#-------------------------------------------------------------------------------


    rbmMat = fuse.keel_materials.root_bending_moment_carrier
    rbmDen = rbmMat.density
    rbmUTS = rbmMat.ultimate_tensile_strength

    shearMat = fuse.keel_materials.shear_carrier
    shearDen = shearMat.density
    shearUSS = shearMat.ultimate_shear_strength

    bearingMat = fuse.keel_materials.bearing_carrier
    bearingDen = bearingMat.density
    bearingUBS = bearingMat.ultimate_bearing_strength

    boltMat = fuse.materials.bolt_materials.landing_pad_bolt
    boltUSS = boltMat.USS


    # Calculate Skin & Canopy Weight Per Unit Area (arealWeight) based on material

    skinArealWeight = np.sum([(mat.minimum_gage_thickness * mat.density) for mat in fuse.skin_materials])
    canopyArealWeight = np.sum([(mat.minimum_gage_thickness * mat.density) for mat in fuse.canopy_materials])

    # Calculate fuselage area (using assumption of ellipsoid), and weight:

    S_wet = 4 * np.pi * (((fLength * fWidth/4)**1.6
        + (fLength * fHeight/4)**1.6
        + (fWidth * fHeight/4)**1.6)/3)**(1/1.6)
    skinMass = S_wet * skinArealWeight

    # Calculate the mass of a structural bulkhead

    bulkheadMass = 3 * np.pi * fHeight * fWidth/4 * skinArealWeight

    # Calculate the mass of a canopy

    canopyMass = S_wet/8 * canopyArealWeight

    # Calculate keel mass needed to carry lifting moment

    L_max       = G_max * MTOW * 9.8 * SF  # Max Lifting Load
    M_lift      = L_max * fLength/2.       # Max Moment Due to Lift
    beamWidth   = fWidth/3.                # Allowable Keel Width
    beamHeight  = fHeight/10.              # Allowable Keel Height

    beamArea    = M_lift * beamHeight/(4*rbmUTS*(beamHeight/2)**2)
    massKeel    = beamArea * fLength * rbmDen

    # Calculate keel mass needed to carry wing bending moment shear

    M_bend      = L_max/2 * maxSpan/2                           # Max Bending Moment
    beamArea    = beamHeight * beamWidth                        # Enclosed Beam Area
    beamThk     = 0.5 * M_bend/(shearUSS * beamArea)            # Beam Thickness
    massKeel   += 2*(beamHeight + beamWidth)*beamThk*shearDen

    # Calculate keel mass needed to carry landing impact load assuming

    F_landing   = SF * MTOW * 9.8 * LIF * 0.6403        # Side Landing Force
    boltArea    = F_landing/boltUSS                     # Required Bolt Area
    boltDiam    = 2 * np.sqrt(boltArea/np.pi)           # Bolt Diameter
    lamThk      = F_landing/(boltDiam*bearingUBS)       # Laminate Thickness
    lamVol      = (np.pi*(20*lamThk)**2)*(lamThk/3)     # Laminate Pad volume
    massKeel   += 4*lamVol*bearingDen                   # Mass of 4 Pads

    # Calculate total mass as the sum of skin mass, bulkhead mass, canopy pass,
    # and keel mass. Called weight by SUAVE convention

    weight = skinMass + bulkheadMass + canopyMass + massKeel

    return weight<|MERGE_RESOLUTION|>--- conflicted
+++ resolved
@@ -65,20 +65,12 @@
 #-------------------------------------------------------------------------------
 # Unpack Inputs
 #-------------------------------------------------------------------------------
-
-<<<<<<< HEAD
-    fuse    = config.fuselages.fuselage
-
+ 
+    fuse    = config.fuselages.fuselage 
     fLength = fuse.lengths.total
     fWidth  = fuse.width
     fHeight = fuse.heights.maximum
-    maxSpan = config.wings["main_wing"].spans.projected
-=======
-    fLength = config.fuselages.fuselage.lengths.total
-    fWidth  = config.fuselages.fuselage.width
-    fHeight = config.fuselages.fuselage.heights.maximum
-    maxSpan = config.wings['main_wing'].spans.projected
->>>>>>> 93ef42ae
+    maxSpan = config.wings["main_wing"].spans.projected 
     MTOW    = config.mass_properties.max_takeoff
     G_max   = maximum_g_load
     LIF     = landing_impact_factor
