# Attributes

# Packages
import Propulsion
import Tube_Wing
<<<<<<< HEAD
import Tube_Wing_Torenbeek


=======
import BWB
>>>>>>> 5769721a
<|MERGE_RESOLUTION|>--- conflicted
+++ resolved
@@ -1,12 +1,7 @@
-# Attributes
-
-# Packages
-import Propulsion
+# Attributes
+
+# Packages
+import Propulsion
 import Tube_Wing
-<<<<<<< HEAD
 import Tube_Wing_Torenbeek
-
-
-=======
-import BWB
->>>>>>> 5769721a
+import BWB