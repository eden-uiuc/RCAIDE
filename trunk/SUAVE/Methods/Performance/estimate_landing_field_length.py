--- conflicted
+++ resolved
@@ -98,13 +98,8 @@
 
         
         conditions.freestream=Data()
-<<<<<<< HEAD
-        conditions.freestream.density   = conditions.density
-        conditions.freestream.dynamic_viscosity = conditions.dynamic_viscosity
-=======
         conditions.freestream.density   = rho
         conditions.freestream.viscosity = mu
->>>>>>> 5140f278
         conditions.freestream.velocity  = 90. * Units.knots
         
         try:
