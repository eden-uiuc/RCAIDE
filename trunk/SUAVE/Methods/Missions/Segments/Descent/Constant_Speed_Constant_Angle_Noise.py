## @ingroup Methods-Missions-Segments-Descent
# Constant_Speed_Constant_Angle_noise.py
# 
# Created:  Nov 2015, C. Ilario
# Modified: Jan 2016, E. Botero

# ----------------------------------------------------------------------
#  Imports
# ----------------------------------------------------------------------

import numpy as np
from SUAVE.Core import Units

# ----------------------------------------------------------------------
#  Expand State
# ----------------------------------------------------------------------

## @ingroup Methods-Missions-Segments-Descent
def expand_state(segment,state):
    """Makes all vectors in the state the same size.

    Assumptions:
    A 4 km threshold, this discretizes the mission to take measurements at the right place for certification maneuvers.

    Source:
    N/A

    Inputs:
    state.numerics.number_control_points  [Unitless]
    segment.descent_angle                 [Radians]
    segment.air_speed                     [meters/second]
 
    Outputs:
    state.numerics.number_control_points

    Properties Used:
    N/A
    """      

    
    #Modification 11/04:
    #Necessary input for determination of noise trajectory    
    dt = 0.5  #time step in seconds for noise calculation - Certification requirement    
    
    # unpack
    descent_angle = segment.descent_angle
    air_speed     = segment.air_speed   
    conditions    = state.conditions      
    
    # process velocity vector
    s0 = 4000. #Defining the initial position of the measureament will start at 4 km from the threshold
    v_x           = air_speed * np.cos(segment.descent_angle) 
    
    #number of time steps (space discretization)  
    total_time    = s0/v_x    
    n_points      = np.ceil(total_time/dt +1)       
    
    state.numerics.number_control_points = n_points
<<<<<<< HEAD
    
    # MADE n_points an integer.......dont know why it wasnt.....please help me ............... 
=======
>>>>>>> 8bbc8f91
    state.expand_rows(int(n_points))   
    
    return

# ----------------------------------------------------------------------
#  Initialize Conditions
# ----------------------------------------------------------------------

## @ingroup Methods-Missions-Segments-Descent
def initialize_conditions(segment,state):
    """Sets the specified conditions which are given for the segment type.

    Assumptions:
    Constant speed, constant descent angle. However, this follows a 2000 meter segment. This is a certification maneuver standard. The last point for the noise measurement is 50 feet.

    Source:
    N/A

    Inputs:
    segment.descent_angle                       [radians]
    segment.altitude_start                      [meters]
    segment.altitude_end                        [meters]
    segment.air_speed                           [meters/second]
    state.numerics.dimensionless.control_points [array]

    Outputs:
    conditions.frames.inertial.velocity_vector  [meters/second]
    conditions.frames.inertial.position_vector  [meters]
    conditions.freestream.altitude              [meters]
    conditions.frames.inertial.time             [seconds]

    Properties Used:
    N/A
    """     
    
    
    # unpack
    descent_angle= segment.descent_angle
    air_speed    = segment.air_speed   
    t_nondim     = state.numerics.dimensionless.control_points
    conditions   = state.conditions  
    
    altf = 50. * Units.feet #(50ft last point for the noise measureament)
    
    #Linear equation: y-y0=m(x-x0)
    m_xx0 = 2000 * np.tan(descent_angle)
    y0    =  m_xx0 + altf  #(Altitude at the microphone X position)
    
    alt0 = y0 + m_xx0 #(Initial altitude of the aircraft)

    # discretize on altitude
    alt = t_nondim * (altf-alt0) + alt0
    
    # process velocity vector
    v_mag = air_speed
    v_x   = v_mag * np.cos(-descent_angle)
    v_z   = -v_mag * np.sin(-descent_angle)
    
    # pack conditions    
    conditions.frames.inertial.velocity_vector[:,0] = v_x
    conditions.frames.inertial.velocity_vector[:,2] = v_z
    conditions.frames.inertial.position_vector[:,2] = -alt[:,0] # z points down
    conditions.freestream.altitude[:,0]             =  alt[:,0] # positive altitude in this context    
    <|MERGE_RESOLUTION|>--- conflicted
+++ resolved
@@ -56,11 +56,6 @@
     n_points      = np.ceil(total_time/dt +1)       
     
     state.numerics.number_control_points = n_points
-<<<<<<< HEAD
-    
-    # MADE n_points an integer.......dont know why it wasnt.....please help me ............... 
-=======
->>>>>>> 8bbc8f91
     state.expand_rows(int(n_points))   
     
     return
