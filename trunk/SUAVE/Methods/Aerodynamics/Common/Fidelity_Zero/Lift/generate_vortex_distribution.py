--- conflicted
+++ resolved
@@ -14,8 +14,6 @@
 
 from SUAVE.Core import  Data
 from SUAVE.Components.Wings import All_Moving_Surface 
-from SUAVE.Components.Fuselages import Fuselage
-from SUAVE.Components.Nacelles  import Nacelle
 from SUAVE.Methods.Aerodynamics.Common.Fidelity_Zero.Lift.make_VLM_wings import make_VLM_wings
 from SUAVE.Methods.Geometry.Two_Dimensional.Cross_Section.Airfoil.import_airfoil_geometry\
      import import_airfoil_geometry
@@ -89,7 +87,6 @@
     #unpack other settings----------------------------------------------------
     spc            = settings.spanwise_cosine_spacing
     model_fuselage = settings.model_fuselage
-    model_nacelle  = settings.model_nacelle
     precision      = settings.floating_point_precision
     
     show_prints    = settings.verbose if ('verbose' in settings.keys()) else False
@@ -222,23 +219,14 @@
     # ---------------------------------------------------------------------------------------
     # STEP 8: Unpack aircraft fuselage geometry
     # ---------------------------------------------------------------------------------------      
-    VD.wing_areas = np.array(VD.wing_areas, dtype=precision)    
+    VD.wing_areas = np.array(VD.wing_areas, dtype=precision)   
     VD.n_fus      = 0
-    for nac in geometry.nacelles:   
-        if show_prints: print('discretizing ' + nac.tag)
-        VD = generate_fuselage_and_nacelle_vortex_distribution(VD,nac,n_cw_fuse,n_sw_fuse,precision,model_nacelle)     
-    
-                        
-    # ---------------------------------------------------------------------------------------
-    # STEP 9: Unpack aircraft fuselage geometry
-    # ---------------------------------------------------------------------------------------      
-    VD.wing_areas = np.array(VD.wing_areas, dtype=precision)
     for fus in geometry.fuselages:   
         if show_prints: print('discretizing ' + fus.tag)
-        VD = generate_fuselage_and_nacelle_vortex_distribution(VD,fus,n_cw_fuse,n_sw_fuse,precision,model_fuselage)  
-            
+        VD = generate_fuselage_vortex_distribution(VD,fus,n_cw_fuse,n_sw_fuse,precision,model_fuselage)       
+
     # ---------------------------------------------------------------------------------------
-    # STEP 10: Postprocess VD information
+    # STEP 9: Postprocess VD information
     # ---------------------------------------------------------------------------------------      
 
     LE_ind = VD.leading_edge_indices
@@ -954,11 +942,11 @@
 #  Discretize Fuselage
 # ----------------------------------------------------------------------
 ## @ingroup Methods-Aerodynamics-Common-Fidelity_Zero-Lift
-def generate_fuselage_and_nacelle_vortex_distribution(VD,fus,n_cw,n_sw,precision,model_geometry=False):
-    """ This generates the vortex distribution points on a fuselage or nacelle component
+def generate_fuselage_vortex_distribution(VD,fus,n_cw,n_sw,precision,model_fuselage=False):
+    """ This generates the vortex distribution points on the fuselage 
 
     Assumptions: 
-    If nacelle has segments defined, the mean width and height of the nacelle is used
+    None
 
     Source:   
     None
@@ -1023,6 +1011,8 @@
     tangent_incidence_angle = np.array([],dtype=precision)               
 
     # geometry values
+    semispan_h = fus.width * 0.5  
+    semispan_v = fus.heights.maximum * 0.5
     origin     = fus.origin[0]
 
     # --TO DO-- model fuselage segments if defined, else use the following code
@@ -1036,71 +1026,6 @@
     fvs        = Data() 
     fvs.origin = np.zeros((n_sw+1,3))
     fvs.chord  = np.zeros((n_sw+1)) 
-<<<<<<< HEAD
-    fvs.sweep  = np.zeros((n_sw+1))  
-
-    if isinstance(fus, Fuselage):
-    
-        # Compute the curvature of the nose/tail given fineness ratio. Curvature is derived from general quadratic equation
-        # This method relates the fineness ratio to the quadratic curve formula via a spline fit interpolation
-        vec1               = [2 , 1.5, 1.2 , 1]
-        vec2               = [1  ,1.57 , 3.2,  8]
-        x                  = np.linspace(0,1,4)
-        fus_nose_curvature =  np.interp(np.interp(fus.fineness.nose,vec2,x), x , vec1)
-        fus_tail_curvature =  np.interp(np.interp(fus.fineness.tail,vec2,x), x , vec1) 
-        semispan_h = fus.width * 0.5  
-        semispan_v = fus.heights.maximum * 0.5
-        si         = np.arange(1,((n_sw*2)+2))
-        spacing    = np.cos((2*si - 1)/(2*len(si))*np.pi)     
-        h_array    = semispan_h*spacing[0:int((len(si)+1)/2)][::-1]  
-        v_array    = semispan_v*spacing[0:int((len(si)+1)/2)][::-1]  
-    
-        for i in range(n_sw+1): 
-            fhs_cabin_length  = fus.lengths.total - (fus.lengths.nose + fus.lengths.tail)
-            fhs.nose_length   = ((1 - ((abs(h_array[i]/semispan_h))**fus_nose_curvature ))**(1/fus_nose_curvature))*fus.lengths.nose
-            fhs.tail_length   = ((1 - ((abs(h_array[i]/semispan_h))**fus_tail_curvature ))**(1/fus_tail_curvature))*fus.lengths.tail
-            fhs.nose_origin   = fus.lengths.nose - fhs.nose_length 
-            fhs.origin[i][:]  = np.array([origin[0] + fhs.nose_origin , origin[1] + h_array[i], origin[2]])
-            fhs.chord[i]      = fhs_cabin_length + fhs.nose_length + fhs.tail_length          
-    
-            fvs_cabin_length  = fus.lengths.total - (fus.lengths.nose + fus.lengths.tail)
-            fvs.nose_length   = ((1 - ((abs(v_array[i]/semispan_v))**fus_nose_curvature ))**(1/fus_nose_curvature))*fus.lengths.nose
-            fvs.tail_length   = ((1 - ((abs(v_array[i]/semispan_v))**fus_tail_curvature ))**(1/fus_tail_curvature))*fus.lengths.tail
-            fvs.nose_origin   = fus.lengths.nose - fvs.nose_length 
-            fvs.origin[i][:]  = np.array([origin[0] + fvs.nose_origin , origin[1] , origin[2]+  v_array[i]])
-            fvs.chord[i]      = fvs_cabin_length + fvs.nose_length + fvs.tail_length
-    
-        fhs.sweep[:] = np.concatenate([np.arctan((fhs.origin[:,0][1:] - fhs.origin[:,0][:-1])/(fhs.origin[:,1][1:]  - fhs.origin[:,1][:-1])) ,np.zeros(1)])
-        fvs.sweep[:] = np.concatenate([np.arctan((fvs.origin[:,0][1:] - fvs.origin[:,0][:-1])/(fvs.origin[:,2][1:]  - fvs.origin[:,2][:-1])) ,np.zeros(1)])
-    
-    elif isinstance(fus, Nacelle):  
-        num_nac_segs = len(fus.Segments.keys()) 
-        if num_nac_segs>1: 
-            widths  = np.zeros(num_nac_segs) 
-            heights = np.zeros(num_nac_segs) 
-            for i_seg in range(num_nac_segs):
-                widths[i_seg]  = fus.Segments[i_seg].width 
-                heights[i_seg] = fus.Segments[i_seg].height 
-            mean_width   = np.mean(widths) 
-            mean_height  = np.mean(heights) 
-        else:
-            mean_width   = fus.diameter 
-            mean_height  = fus.diameter 
-        length = fus.length 
-    
-        # geometry values
-        semispan_h = mean_width * 0.5  
-        semispan_v = mean_height * 0.5  
-        
-        si         = np.arange(1,((n_sw*2)+2))
-        spacing    = np.cos((2*si - 1)/(2*len(si))*np.pi)     
-        h_array    = semispan_h*spacing[0:int((len(si)+1)/2)][::-1]  
-        v_array    = semispan_v*spacing[0:int((len(si)+1)/2)][::-1]  
-         
-        for i in range(n_sw+1):   
-            fhs.chord[i]      = length 
-            fvs.chord[i]      = length 
-=======
     fvs.sweep  = np.zeros((n_sw+1)) 
 
     si         = np.arange(1,((n_sw*2)+2))
@@ -1125,7 +1050,6 @@
 
     fhs.sweep[:] = np.concatenate([np.arctan((fhs.origin[:,0][1:] - fhs.origin[:,0][:-1])/(fhs.origin[:,1][1:]  - fhs.origin[:,1][:-1])) ,np.zeros(1)])
     fvs.sweep[:] = np.concatenate([np.arctan((fvs.origin[:,0][1:] - fvs.origin[:,0][:-1])/(fvs.origin[:,2][1:]  - fvs.origin[:,2][:-1])) ,np.zeros(1)])
->>>>>>> 3b6e4427
 
     # ---------------------------------------------------------------------------------------
     # STEP 9: Define coordinates of panels horseshoe vortices and control points  
@@ -1336,7 +1260,7 @@
     fhs_y   = np.concatenate([fhs_y  ,-fhs_y ])
     fhs_z   = np.concatenate([fhs_z  , fhs_z  ])      
     
-    if model_geometry == True:
+    if model_fuselage == True:
         
         # increment fuslage lifting surface sections  
         VD.n_fus += 2    
