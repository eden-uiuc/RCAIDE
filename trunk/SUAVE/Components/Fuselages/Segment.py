## @ingroup Components-Fuselages
# Segment.py
# 
# Created:  Sep 2016, E. Botero (for wings)
# Modified: Jul 2017, M. Clarke
#           Aug 2018, T. St Francis (for fuselages)
#           Jan 2019, T. MacDonald
#           May 2020, E. Botero


# ----------------------------------------------------------------------
#  Imports
# ----------------------------------------------------------------------

from SUAVE.Core import Data
from SUAVE.Components import Lofted_Body

# ------------------------------------------------------------ 
#  Fuselage Segments
# ------------------------------------------------------------

## @ingroup Components-Fuselages
class Segment(Lofted_Body.Segment):
    def __defaults__(self):
        """This sets the defaults for fuselage segments in SUAVE.

        Assumptions:
        None

        Source:
        N/A

        Inputs:
        None

        Outputs:
        None

        Properties Used:
        N/A
        """         
<<<<<<< HEAD
        self.tag                   = 'segment'
        self.percent_x_location    = 0.0      # Percent location along fuselage length.
        self.percent_z_location    = 0.0      # Vertical translation of segment. Percent of length.
        self.height                = 0.0
        self.width                 = 0.0
        self.length                = 0.0    
        self.effective_diameter    = 0.0
        self.vsp_data              = Data()
        self.vsp_data.xsec_id      = ''       # OpenVSP XSec ID such as 'MWLKSGTGDD'
        self.vsp_data.shape        = ''
        self.vsp_data.top_angle    = None
        self.vsp_data.bottom_angle = None 
=======
        self.tag                = 'segment'
        self.percent_x_location = 0.0      # Percent location along fuselage length.
        self.percent_y_location = 0.0       
        self.percent_z_location = 0.0      # Vertical translation of segment. Percent of length.
        self.height             = 0.0
        self.width              = 0.0
        self.length             = 0.0    
        self.effective_diameter = 0.0
        self.vsp_data           = Data()
        self.vsp_data.xsec_id   = ''       # OpenVSP XSec ID such as 'MWLKSGTGDD'
        self.vsp_data.shape     = ''
>>>>>>> 04b7bed8
        
## @ingroup Components-Wings
class Segment_Container(Lofted_Body.Segment.Container):
    """ Container for wing segment
    
    Assumptions:
    None

    Source:
    N/A

    Inputs:
    None

    Outputs:
    None

    Properties Used:
    N/A
    """     

    def get_children(self):
        """ Returns the components that can go inside
        
        Assumptions:
        None
    
        Source:
        N/A
    
        Inputs:
        None
    
        Outputs:
        None
    
        Properties Used:
        N/A
        """       
        
        return []<|MERGE_RESOLUTION|>--- conflicted
+++ resolved
@@ -39,20 +39,6 @@
         Properties Used:
         N/A
         """         
-<<<<<<< HEAD
-        self.tag                   = 'segment'
-        self.percent_x_location    = 0.0      # Percent location along fuselage length.
-        self.percent_z_location    = 0.0      # Vertical translation of segment. Percent of length.
-        self.height                = 0.0
-        self.width                 = 0.0
-        self.length                = 0.0    
-        self.effective_diameter    = 0.0
-        self.vsp_data              = Data()
-        self.vsp_data.xsec_id      = ''       # OpenVSP XSec ID such as 'MWLKSGTGDD'
-        self.vsp_data.shape        = ''
-        self.vsp_data.top_angle    = None
-        self.vsp_data.bottom_angle = None 
-=======
         self.tag                = 'segment'
         self.percent_x_location = 0.0      # Percent location along fuselage length.
         self.percent_y_location = 0.0       
@@ -64,7 +50,6 @@
         self.vsp_data           = Data()
         self.vsp_data.xsec_id   = ''       # OpenVSP XSec ID such as 'MWLKSGTGDD'
         self.vsp_data.shape     = ''
->>>>>>> 04b7bed8
         
 ## @ingroup Components-Wings
 class Segment_Container(Lofted_Body.Segment.Container):
