## @ingroup Components-Energy-Storages-Batteries-Constant_Mass
# Lithium_Ion_LiNiMnCoO2_18650.py
# 
# Created:  Feb 2020, M. Clarke
# Modified: Sep 2021, R. Erhard

# ----------------------------------------------------------------------
#  Imports
# ---------------------------------------------------------------------- 
import SUAVE
from SUAVE.Core   import Units , Data
from .Lithium_Ion import Lithium_Ion 
from SUAVE.Methods.Power.Battery.Cell_Cycle_Models.LiNiMnCoO2_cell_cycle_model import compute_NMC_cell_state_variables
from SUAVE.Methods.Power.Battery.compute_net_generated_battery_heat            import compute_net_generated_battery_heat

import numpy as np
import os
from scipy.integrate    import  cumtrapz
from scipy.interpolate  import RegularGridInterpolator 

## @ingroup Components-Energy-Storages-Batteries-Constant_Mass
class Lithium_Ion_LiNiMnCoO2_18650(Lithium_Ion):
    """ Specifies discharge/specific energy characteristics specific 
        18650 lithium-nickel-manganese-cobalt-oxide battery cells     
        
        Assumptions:
        Convective Thermal Conductivity Coefficient corresponds to forced
        air cooling in 35 m/s air 
        
        Source:
        Automotive Industrial Systems Company of Panasonic Group, Technical Information of 
        NCR18650G, URL https://www.imrbatteries.com/content/panasonic_ncr18650g.pdf
        
        convective  heat transfer coefficient, h 
        Jeon, Dong Hyup, and Seung Man Baek. "Thermal modeling of cylindrical 
        lithium ion battery during discharge cycle." Energy Conversion and Management
        52.8-9 (2011): 2973-2981.
        
        thermal conductivity, k 
        Yang, Shuting, et al. "A Review of Lithium-Ion Battery Thermal Management 
        System Strategies and the Evaluate Criteria." Int. J. Electrochem. Sci 14
        (2019): 6077-6107.
        
        specific heat capacity, Cp
        (axial and radial)
        Yang, Shuting, et al. "A Review of Lithium-Ion Battery Thermal Management 
        System Strategies and the Evaluate Criteria." Int. J. Electrochem. Sci 14
        (2019): 6077-6107.
        
        # Electrode Area
        Muenzel, Valentin, et al. "A comparative testing study of commercial
        18650-format lithium-ion battery cells." Journal of The Electrochemical
        Society 162.8 (2015): A1592.
        
        Inputs:
        None
        
        Outputs:
        None
        
        Properties Used:
        N/A
    """       
    
    def __defaults__(self):    
        self.tag                              = 'Lithium_Ion_LiNiMnCoO2_Cell'  

        self.cell.diameter                    = 0.0185                                                   # [m]
        self.cell.height                      = 0.0653                                                   # [m]
        self.cell.mass                        = 0.048 * Units.kg                                         # [kg]
        self.cell.surface_area                = (np.pi*self.cell.height*self.cell.diameter) + (0.5*np.pi*self.cell.diameter**2)  # [m^2]
        self.cell.volume                      = np.pi*(0.5*self.cell.diameter)**2*self.cell.height 
        self.cell.density                     = self.cell.mass/self.cell.volume                          # [kg/m^3]  
        self.cell.electrode_area              = 0.0342                                                   # [m^2] 
                                                                                               
        self.cell.max_voltage                 = 4.2                                                      # [V]
        self.cell.nominal_capacity            = 3.55                                                     # [Amp-Hrs]
        self.cell.nominal_voltage             = 3.6                                                      # [V] 
        self.cell.charging_voltage            = self.cell.nominal_voltage                                # [V] 
        
        self.watt_hour_rating                 = self.cell.nominal_capacity  * self.cell.nominal_voltage  # [Watt-hours]      
        self.specific_energy                  = self.watt_hour_rating*Units.Wh/self.cell.mass            # [J/kg]
        self.specific_power                   = self.specific_energy/self.cell.nominal_capacity          # [W/kg]   
        self.resistance                       = 0.025                                                    # [Ohms]
                                                                                                         
        self.specific_heat_capacity           = 1108                                                     # [J/kgK]  
        self.cell.specific_heat_capacity      = 1108                                                     # [J/kgK]    
        self.cell.radial_thermal_conductivity = 0.4                                                      # [J/kgK]  
        self.cell.axial_thermal_conductivity  = 32.2                                                     # [J/kgK] # estimated  
                                              
        battery_raw_data                      = load_battery_results()                                                   
        self.discharge_performance_map        = create_discharge_performance_map(battery_raw_data)  
        
        return  
    
    def energy_calc(self,numerics,battery_discharge_flag = True ): 
        '''This is an electric cycle model for 18650 lithium-nickel-manganese-cobalt-oxide
           battery cells. The model uses experimental data performed
           by the Automotive Industrial Systems Company of Panasonic Group 
              
           Sources:  
           Internal Resistance Model:
           Zou, Y., Hu, X., Ma, H., and Li, S. E., "Combined State of Charge and State of
           Health estimation over lithium-ion battery cellcycle lifespan for electric 
           vehicles,"Journal of Power Sources, Vol. 273, 2015, pp. 793-803.
           doi:10.1016/j.jpowsour.2014.09.146,URLhttp://dx.doi.org/10.1016/j.jpowsour.2014.09.146. 
            
           Battery Heat Generation Model and  Entropy Model:
           Jeon, Dong Hyup, and Seung Man Baek. "Thermal modeling of cylindrical lithium ion 
           battery during discharge cycle." Energy Conversion and Management 52.8-9 (2011): 
           2973-2981. 
           
           Assumtions:
           1) All battery modules exhibit the same themal behaviour. 
           
           Inputs:
             battery.
                   I_bat             (max_energy)                          [Joules]
                   cell_mass         (battery cell mass)                   [kilograms]
                   Cp                (battery cell specific heat capacity) [J/(K kg)] 
                   t                 (battery age in days)                 [days] 
                   T_ambient         (ambient temperature)                 [Kelvin]
                   T_current         (pack temperature)                    [Kelvin]
                   T_cell            (battery cell temperature)            [Kelvin]
                   E_max             (max energy)                          [Joules]
                   E_current         (current energy)                      [Joules]
                   Q_prior           (charge throughput)                   [Amp-hrs]
                   R_growth_factor   (internal resistance growth factor)   [unitless]
           
             inputs.
                   I_bat             (current)                             [amps]
                   P_bat             (power)                               [Watts]
           
           Outputs:
             battery.
                  current_energy                                           [Joules]
                  cell_temperature                                         [Kelvin]
                  resistive_losses                                         [Watts]
                  load_power                                               [Watts]
                  current                                                  [Amps]
                  battery_voltage_open_circuit                             [Volts]
                  cell_charge_throughput                                   [Amp-hrs]
                  internal_resistance                                      [Ohms]
                  battery_state_of_charge                                  [unitless]
                  depth_of_discharge                                       [unitless]
                  battery_voltage_under_load                               [Volts]
           
        '''
        # Unpack varibles 
        battery                  = self
        I_bat                    = battery.inputs.current
        P_bat                    = battery.inputs.power_in    
        electrode_area           = battery.cell.electrode_area 
        As_cell                  = battery.cell.surface_area  
        T_current                = battery.pack_temperature      
        T_cell                   = battery.cell_temperature     
        E_max                    = battery.max_energy
        E_current                = battery.current_energy 
        Q_prior                  = battery.cell_charge_throughput  
        battery_data             = battery.discharge_performance_map     
        I                        = numerics.time.integrate      
        D                        = numerics.time.differentiate
              
        # ---------------------------------------------------------------------------------
        # Compute battery electrical properties 
        # --------------------------------------------------------------------------------- 
        # Calculate the current going into one cell  
        n_series          = battery.pack_config.series  
        n_parallel        = battery.pack_config.parallel
        n_total           = battery.pack_config.total
        Nn                = battery.module_config.normal_count            
        Np                = battery.module_config.parallel_count          
        n_total_module    = Nn*Np        

        if battery_discharge_flag:
            I_cell = I_bat/n_parallel
        else: 
            I_cell = -I_bat/n_parallel 
        
        # State of charge of the battery
        initial_discharge_state = np.dot(I,P_bat) + E_current[0]
        SOC_old =  np.divide(initial_discharge_state,E_max) 
          
        # Make sure things do not break by limiting current, temperature and current 
        SOC_old[SOC_old < 0.] = 0.  
        SOC_old[SOC_old > 1.] = 1.   
        
        T_cell[T_cell<272.65]  = 272.65
        T_cell[T_cell>322.65]  = 322.65
        
        battery.cell_temperature = T_cell
        battery.pack_temperature = T_cell
        
        # ---------------------------------------------------------------------------------
        # Compute battery cell temperature 
        # ---------------------------------------------------------------------------------
        # Determine temperature increase         
        sigma   = 139 # Electrical conductivity
        n       = 1
        F       = 96485 # C/mol Faraday constant    
        delta_S = -496.66*(SOC_old)**6 +  1729.4*(SOC_old)**5 + -2278 *(SOC_old)**4 +  1382.2 *(SOC_old)**3 + \
                  -380.47*(SOC_old)**2 +  46.508*(SOC_old)    + -10.692  
        
        i_cell         = I_cell/electrode_area # current intensity 
        q_dot_entropy  = -(T_cell)*delta_S*i_cell/(n*F)       
        q_dot_joule    = (i_cell**2)/sigma                   
        Q_heat_gen     = (q_dot_joule + q_dot_entropy)*As_cell 
        q_joule_frac   = q_dot_joule/(q_dot_joule + q_dot_entropy)
        q_entropy_frac = q_dot_entropy/(q_dot_joule + q_dot_entropy)
        
        # Compute cell temperature 
        T_current = compute_net_generated_battery_heat(n_total,battery,Q_heat_gen,numerics)    
        
        # Power going into the battery accounting for resistance losses
        P_loss = n_total*Q_heat_gen
        P = P_bat - np.abs(P_loss)      
        
        # Compute State Variables
        V_ul  = compute_NMC_cell_state_variables(battery_data,SOC_old,T_cell,I_cell)
        
        # Li-ion battery interal resistance
        R_0      =  0.01483*(SOC_old**2) - 0.02518*SOC_old + 0.1036
        
        # Voltage under load: 
        V_oc      = V_ul + (I_cell * R_0) 
        
        # ---------------------------------------------------------------------------------
        # Compute updates state of battery 
        # ---------------------------------------------------------------------------------   
        
        # Possible Energy going into the battery:
        energy_unmodified = np.dot(I,P)
    
        # Available capacity
        capacity_available = E_max - battery.current_energy[0]
    
        # How much energy the battery could be overcharged by
        delta           = energy_unmodified -capacity_available
        delta[delta<0.] = 0.
    
        # Power that shouldn't go in
        ddelta = np.dot(D,delta) 
    
        # Power actually going into the battery
        P[P>0.] = P[P>0.] - ddelta[P>0.]
        E_bat = np.dot(I,P)
        E_bat = np.reshape(E_bat,np.shape(E_current)) #make sure it's consistent
        
        # Add this to the current state
        if np.isnan(E_bat).any():
            E_bat=np.ones_like(E_bat)*np.max(E_bat)
            if np.isnan(E_bat.any()): #all nans; handle this instance
                E_bat=np.zeros_like(E_bat)
                
        E_current = E_bat + E_current[0]
        
        # Determine new State of Charge 
        SOC_new = np.divide(E_current, E_max)
        SOC_new[SOC_new<0] = 0. 
        SOC_new[SOC_new>1] = 1.
        DOD_new = 1 - SOC_new 
        
        # Determine new charge throughput (the amount of charge gone through the battery)
        Q_total    = np.atleast_2d(np.hstack(( Q_prior[0] , Q_prior[0] + cumtrapz(I_cell[:,0], x = numerics.time.control_points[:,0])/Units.hr ))).T   
        
        # If SOC is negative, voltage under load goes to zero 
        V_ul[SOC_new < 0.] = 0.
            
        # Pack outputs
        battery.current_energy                     = E_current
        battery.cell_temperature                   = T_current 
        battery.pack_temperature                   = T_current 
        battery.cell_joule_heat_fraction           = q_joule_frac
        battery.cell_entropy_heat_fraction         = q_entropy_frac
        battery.resistive_losses                   = P_loss
        battery.load_power                         = V_ul*n_series*I_bat
        battery.current                            = I_bat
        battery.voltage_open_circuit               = V_oc*n_series
        battery.cell_voltage_open_circuit          = V_oc
        battery.cell_current                       = I_cell
        battery.cell_charge_throughput             = Q_total   
        battery.heat_energy_generated              = Q_heat_gen*n_total_module    
        battery.internal_resistance                = R_0*n_series
        battery.state_of_charge                    = SOC_new
        battery.depth_of_discharge                 = DOD_new
        battery.voltage_under_load                 = V_ul*n_series 
        battery.cell_voltage_under_load            = V_ul
        
        return battery 
    
    def append_battery_unknowns(self,segment): 
        """ Appends unknowns specific to NMC cells which are unpacked from the mission solver and send to the network.
    
            Assumptions:
            None
    
            Source:
            N/A
    
            Inputs:
            segment.state.unknowns.battery_cell_temperature   [Kelvin]
            segment.state.unknowns.battery_state_of_charge    [unitless]
            segment.state.unknowns.battery_current            [Amperes]
    
            Outputs: 
            segment.state.conditions.propulsion.battery_cell_temperature  [Kelvin]  
            segment.state.conditions.propulsion.battery_state_of_charge   [unitless]
            segment.state.conditions.propulsion.battery_current           [Amperes]
    
            Properties Used:
            N/A
        """
        propulsion = segment.state.conditions.propulsion
        
        propulsion.battery_cell_temperature[1:,:]         = segment.state.unknowns.battery_cell_temperature[1:,:]  
        propulsion.battery_state_of_charge[1:,0]  = segment.state.unknowns.battery_state_of_charge[:,0]
        propulsion.battery_current                = segment.state.unknowns.battery_current          

        return     
    

    def append_battery_residuals(self,segment,network): 
        """ Packs the residuals specific to NMC cells to be sent to the mission solver.
    
            Assumptions:
            None
    
            Source:
            N/A
    
            Inputs:
            segment.state.conditions.propulsion:
                battery_state_of_charge      [unitless] 
                battery_cell_temperature     [Kelvin]        
                battery_current              [Amperes]
            segment.state.unknowns.
                battery_state_of_charge      [unitless]
                battery_cell_temperature     [Kelvin]  
                battery_current              [Amperes]
            Outputs:
            None
    
            Properties Used:
            None
        """      
        
        SOC_actual   = segment.state.conditions.propulsion.battery_state_of_charge
        SOC_predict  = segment.state.unknowns.battery_state_of_charge 
    
        Temp_actual  = segment.state.conditions.propulsion.battery_cell_temperature 
        Temp_predict = segment.state.unknowns.battery_cell_temperature   
    
        i_actual     = segment.state.conditions.propulsion.battery_current
        i_predict    = segment.state.unknowns.battery_current    
    
        # Return the residuals  
        segment.state.residuals.network.SOC         = SOC_predict  - SOC_actual[1:,:]  
        segment.state.residuals.network.temperature = Temp_predict - Temp_actual
        segment.state.residuals.network.current     = i_predict    - i_actual  
        
        return  
    
    def append_battery_unknowns_and_residuals_to_segment(self,segment,initial_voltage,
                                              initial_battery_cell_temperature , initial_battery_state_of_charge,
                                              initial_battery_cell_current): 
        """ Sets up the information that the mission needs to run a mission segment using this network
    
            Assumptions:
            None
    
            Source:
            N/A
    
            Inputs:  
            initial_voltage                       [volts] 
            initial_battery_cell_temperature      [Kelvin]
            initial_battery_state_of_charge       [unitless]
            initial_battery_cell_current          [Amperes]
            
            Outputs
            None
            
            Properties Used:
            N/A
        """        
        # setup the state
        ones_row    = segment.state.unknowns.ones_row
        ones_row_m1 = segment.state.unknowns.ones_row_m1      

        parallel                                        = self.pack_config.parallel            
        segment.state.unknowns.battery_state_of_charge  = initial_battery_state_of_charge       * ones_row_m1(1)  
        segment.state.unknowns.battery_cell_temperature = initial_battery_cell_temperature      * ones_row(1)  
        segment.state.unknowns.battery_current          = initial_battery_cell_current*parallel * ones_row(1)  
        
        return   

    def compute_voltage(self,state):  
        """ Computes the voltage of a single NMC cell or a battery pack of NMC cells  
    
            Assumptions:
            None
    
            Source:
            N/A
    
            Inputs:  
                self    - battery data structure             [unitless]
                state   - segment unknowns to define voltage [unitless]
            
            Outputs
                V_ul    - under-load voltage                 [volts]
             
            Properties Used:
            N/A
        """           
        
        # Unpack battery properties
        battery           = self
        battery_data      = battery.discharge_performance_map
        n_series          = battery.pack_config.series  
        n_parallel        = battery.pack_config.parallel
        
        # Unpack segment state properties  
        SOC        = state.conditions.propulsion.battery_state_of_charge
        T_cell     = state.conditions.propulsion.battery_cell_temperature
        I_cell     = state.conditions.propulsion.battery_current/n_parallel 

        # Link Temperature and update
        battery.cell_temperature         = T_cell
        
        # Compute State Variables
        V_ul_cell = compute_NMC_cell_state_variables(battery_data,SOC,T_cell,I_cell) 
        
        # Voltage under load
        V_ul    = n_series*V_ul_cell    
           
        return V_ul 
    
    def update_battery_state_of_health(self,segment,increment_battery_cycle_day = False):  
        """ This is an aging model for 18650 lithium-nickel-manganese-cobalt-oxide batteries. 
       
        Source: 
        Schmalstieg, Johannes, et al. "A holistic aging model for Li (NiMnCo) O2
        based 18650 lithium-ion batteries." Journal of Power Sources 257 (2014): 325-334.
          
        Assumptions:
        None
    
        Inputs:
          segment.conditions.propulsion. 
             battery_cycle_day                                                      [unitless]
             battery_cell_temperature                                               [Kelvin] 
             battery_voltage_open_circuit                                           [Volts] 
             battery_charge_throughput                                              [Amp-hrs] 
             battery_state_of_charge                                                [unitless] 
        
        Outputs:
           segment.conditions.propulsion.
             battery_capacity_fade_factor     (internal resistance growth factor)   [unitless]
             battery_resistance_growth_factor (capactance (energy) growth factor)   [unitless]  
             
        Properties Used:
        N/A 
        """    
        n_series   = self.pack_config.series
        SOC        = segment.conditions.propulsion.battery_state_of_charge
        V_ul       = segment.conditions.propulsion.battery_voltage_under_load/n_series
        t          = segment.conditions.propulsion.battery_cycle_day         
        Q_prior    = segment.conditions.propulsion.battery_cell_charge_throughput[-1,0] 
        Temp       = np.mean(segment.conditions.propulsion.battery_cell_temperature) 
        
        # aging model  
        delta_DOD = abs(SOC[0][0] - SOC[-1][0])
        rms_V_ul  = np.sqrt(np.mean(V_ul**2)) 
        alpha_cap = (7.542*np.mean(V_ul) - 23.75) * 1E6 * np.exp(-6976/(Temp))  
        alpha_res = (5.270*np.mean(V_ul) - 16.32) * 1E5 * np.exp(-5986/(Temp))  
        beta_cap  = 7.348E-3 * (rms_V_ul - 3.667)**2 +  7.60E-4 + 4.081E-3*delta_DOD
        beta_res  = 2.153E-4 * (rms_V_ul - 3.725)**2 - 1.521E-5 + 2.798E-4*delta_DOD
        
        E_fade_factor   = 1 - alpha_cap*(t**0.75) - beta_cap*np.sqrt(Q_prior)   
        R_growth_factor = 1 + alpha_res*(t**0.75) + beta_res*Q_prior  
        
        segment.conditions.propulsion.battery_capacity_fade_factor     = np.minimum(E_fade_factor,segment.conditions.propulsion.battery_capacity_fade_factor)
        segment.conditions.propulsion.battery_resistance_growth_factor = np.maximum(R_growth_factor,segment.conditions.propulsion.battery_resistance_growth_factor)
        
        if increment_battery_cycle_day:
            segment.conditions.propulsion.battery_cycle_day += 1 # update battery age by one day 
      
        return  

def create_discharge_performance_map(battery_raw_data):
    """ Creates discharge and charge response surface for 
        LiNiMnCoO2 battery cells 
        
        Source:
        N/A
        
        Assumptions:
        N/A
        
        Inputs: 
            
        Outputs: 
        battery_data

        Properties Used:
        N/A
                                
    """  
    
    # Process raw data 
    processed_data = process_raw_data(battery_raw_data)
    
    # Create performance maps 
    battery_data = create_response_surface(processed_data) 
    
    return battery_data

def create_response_surface(processed_data):
    
    battery_map             = Data() 
    amps                    = np.linspace(0, 8, 5)
    temp                    = np.linspace(0, 50, 6) +  272.65
    SOC                     = np.linspace(0, 1, 15) 
<<<<<<< HEAD
    battery_map.Voltage     = RegularGridInterpolator((amps, temp, SOC), processed_data.Voltage,bounds_error=False,fill_value=None)
    battery_map.Temperature = RegularGridInterpolator((amps, temp, SOC), processed_data.Temperature,bounds_error=False,fill_value=None)
=======
    battery_map.Voltage     = RegularGridInterpolator((amps, temp, SOC), processed_data.Voltage, bounds_error=False, fill_value=None)
    battery_map.Temperature = RegularGridInterpolator((amps, temp, SOC), processed_data.Temperature, bounds_error=False, fill_value=None)
>>>>>>> 5e55be2f
     
    return battery_map 

def process_raw_data(raw_data):
    """ Takes raw data and formats voltage as a function of SOC, current and temperature
        
        Source 
        N/A
        
        Assumptions:
        N/A
        
        Inputs:
        raw_Data     
            
        Outputs: 
        procesed_data 

        Properties Used:
        N/A
                                
    """
    processed_data = Data()
     
    processed_data.Voltage        = np.zeros((5,6,15,2)) # current , operating temperature , SOC vs voltage      
    processed_data.Temperature    = np.zeros((5,6,15,2)) # current , operating temperature , SOC  vs temperature 
    
    # Reshape  Data          
    raw_data.Voltage 
    for i, Amps in enumerate(raw_data.Voltage):
        for j , Deg in enumerate(Amps):
            min_x    = 0 
            max_x    = max(Deg[:,0])
            x        = np.linspace(min_x,max_x,15)
            y        = np.interp(x,Deg[:,0],Deg[:,1])
            vec      = np.zeros((15,2))
            vec[:,0] = x/max_x
            vec[:,1] = y
            processed_data.Voltage[i,j,:,:]= vec   
            
    for i, Amps in enumerate(raw_data.Temperature):
        for j , Deg in enumerate(Amps):
            min_x    = 0   
            max_x    = max(Deg[:,0])
            x        = np.linspace(min_x,max_x,15)
            y        = np.interp(x,Deg[:,0],Deg[:,1])
            vec      = np.zeros((15,2))
            vec[:,0] = x/max_x
            vec[:,1] = y
            processed_data.Temperature[i,j,:,:]= vec     
    
    return  processed_data  

def load_battery_results(): 
    '''Load experimental raw data of NMC cells 
    
    Source:
    Automotive Industrial Systems Company of Panasonic Group, Technical Information of 
    NCR18650G, URL https://www.imrbatteries.com/content/panasonic_ncr18650g.pdf
    
    Assumptions:
    N/A
    
    Inputs: 
    N/A
        
    Outputs: 
    battery_data

    Properties Used:
    N/A  
    '''    
    ospath    = os.path.abspath(__file__)
    separator = os.path.sep
    rel_path  = os.path.dirname(ospath) + separator     
    return SUAVE.Input_Output.SUAVE.load(rel_path+ 'NMC_Raw_Data.res')<|MERGE_RESOLUTION|>--- conflicted
+++ resolved
@@ -521,14 +521,9 @@
     battery_map             = Data() 
     amps                    = np.linspace(0, 8, 5)
     temp                    = np.linspace(0, 50, 6) +  272.65
-    SOC                     = np.linspace(0, 1, 15) 
-<<<<<<< HEAD
+    SOC                     = np.linspace(0, 1, 15)
     battery_map.Voltage     = RegularGridInterpolator((amps, temp, SOC), processed_data.Voltage,bounds_error=False,fill_value=None)
-    battery_map.Temperature = RegularGridInterpolator((amps, temp, SOC), processed_data.Temperature,bounds_error=False,fill_value=None)
-=======
-    battery_map.Voltage     = RegularGridInterpolator((amps, temp, SOC), processed_data.Voltage, bounds_error=False, fill_value=None)
-    battery_map.Temperature = RegularGridInterpolator((amps, temp, SOC), processed_data.Temperature, bounds_error=False, fill_value=None)
->>>>>>> 5e55be2f
+    battery_map.Temperature = RegularGridInterpolator((amps, temp, SOC), processed_data.Temperature,bounds_error=False,fill_value=None) 
      
     return battery_map 
 
