## @ingroup Components-Energy-Converters
# Ram.py
#
# Created:  Jul 2014, A. Variyar
# Modified: Jan 2016, T. MacDonald
#           Jan 2018, W. Maier

# ----------------------------------------------------------------------
#  Imports
# ----------------------------------------------------------------------

# SUAVE imports

import SUAVE

# package imports
import numpy as np

from SUAVE.Core import Data
from SUAVE.Components.Energy.Energy_Component import Energy_Component

# ----------------------------------------------------------------------
#  Ram Component
# ----------------------------------------------------------------------
## @ingroup Components-Energy-Converters
class Ram(Energy_Component):
    """This represent the compression of incoming air flow.
    Calling this class calls the compute function.

    Assumptions:
    None

    Source:
    https://web.stanford.edu/~cantwell/AA283_Course_Material/AA283_Course_Notes/
    """

    def __defaults__(self):
        """This sets the default values for the component to function.

        Assumptions:
        None

        Source:
        N/A

        Inputs:
        None

        Outputs:
        None

        Properties Used:
        None
        """
        #set the deafult values
        self.tag = 'Ram'
        self.outputs.stagnation_temperature  = 1.0
        self.outputs.stagnation_pressure     = 1.0
        self.inputs.working_fluid = Data()

    def compute(self,conditions):
        """ This computes the output values from the input values according to
        equations from the source.

        Assumptions:
        None

        Source:
        https://web.stanford.edu/~cantwell/AA283_Course_Material/AA283_Course_Notes/

        Inputs:
        conditions.freestream.
          pressure
          temperature
          mach_number
        self.inputs.working_fluid

        Outputs:
        self.outputs.
          stagnation_temperature              [K]
          stagnation_pressure                 [Pa]
          isentropic_expansion_factor         [-]
          specific_heat_at_constant_pressure  [J/(kg K)]
          gas_specific_constant               [J/(kg K)]
        conditions.freestream.
          stagnation_temperature              [K]
          stagnation_pressure                 [Pa]
          isentropic_expansion_factor         [-]
          specific_heat_at_constant_pressure  [J/(kg K)]
          gas_specific_constant               [J/(kg K)]
          speed_of_sound                      [m/s]

        Properties Used:
        None
        """
        #unpack from conditions
        Po = conditions.freestream.pressure
        To = conditions.freestream.temperature
        M = conditions.freestream.mach_number

        #unpack from inputs
        working_fluid          = self.inputs.working_fluid

        #method to compute the ram properties

        #computing the working fluid properties
<<<<<<< HEAD
        gamma                  = working_fluid.compute_gamma(To,Po)
        Cp                     = working_fluid.compute_cp(To,Po)
        R                      = working_fluid.gas_specific_constant
        ao                     = np.sqrt(Cp/(Cp-R)*R*To)

        #Compute the stagnation quantities from the input static quantities
        stagnation_temperature = To*(1+((gamma-1)/2 *M*M))
        stagnation_pressure    = Po*((1+(gamma-1)/2 *M*M )**((gamma/(gamma-1))))


        gamma                  = working_fluid.compute_gamma(To,Po) 
        Cp                     = working_fluid.compute_cp(To,Po)
        R                      = working_fluid.gas_specific_constant
        ao                     = working_fluid.compute_speed_of_sound(To,Po,True)

        #Compute the stagnation quantities from the input static quantities
        stagnation_temperature = To*(1+((gamma-1)/2 *M*M))
        stagnation_pressure    = Po*((1+(gamma-1)/2 *M*M )**(gamma/(gamma-1)))
=======
        gamma                  = working_fluid.compute_gamma(To,Po) 
        Cp                     = working_fluid.compute_cp(To,Po)
        R                      = working_fluid.gas_specific_constant

        #Compute the stagnation quantities from the input static quantities
        stagnation_temperature = To*(1.+((gamma-1.)/2.*M*M))
        stagnation_pressure    = Po*((1.+(gamma-1.)/2.*M*M )**(gamma/(gamma-1.)))
>>>>>>> 8bbc8f91


        #pack computed outputs

        #pack the values into conditions
        self.outputs.stagnation_temperature              = stagnation_temperature
        self.outputs.stagnation_pressure                 = stagnation_pressure
        self.outputs.isentropic_expansion_factor         = gamma
        self.outputs.specific_heat_at_constant_pressure  = Cp
        self.outputs.gas_specific_constant               = R


        #pack the values into outputs
        conditions.freestream.stagnation_temperature               = stagnation_temperature
        conditions.freestream.stagnation_pressure                  = stagnation_pressure
        conditions.freestream.isentropic_expansion_factor          = gamma
        conditions.freestream.specific_heat_at_constant_pressure   = Cp
        conditions.freestream.gas_specific_constant                = R
<<<<<<< HEAD
        conditions.freestream.speed_of_sound                       = ao

=======
>>>>>>> 8bbc8f91

    __call__ = compute<|MERGE_RESOLUTION|>--- conflicted
+++ resolved
@@ -104,26 +104,6 @@
         #method to compute the ram properties
 
         #computing the working fluid properties
-<<<<<<< HEAD
-        gamma                  = working_fluid.compute_gamma(To,Po)
-        Cp                     = working_fluid.compute_cp(To,Po)
-        R                      = working_fluid.gas_specific_constant
-        ao                     = np.sqrt(Cp/(Cp-R)*R*To)
-
-        #Compute the stagnation quantities from the input static quantities
-        stagnation_temperature = To*(1+((gamma-1)/2 *M*M))
-        stagnation_pressure    = Po*((1+(gamma-1)/2 *M*M )**((gamma/(gamma-1))))
-
-
-        gamma                  = working_fluid.compute_gamma(To,Po) 
-        Cp                     = working_fluid.compute_cp(To,Po)
-        R                      = working_fluid.gas_specific_constant
-        ao                     = working_fluid.compute_speed_of_sound(To,Po,True)
-
-        #Compute the stagnation quantities from the input static quantities
-        stagnation_temperature = To*(1+((gamma-1)/2 *M*M))
-        stagnation_pressure    = Po*((1+(gamma-1)/2 *M*M )**(gamma/(gamma-1)))
-=======
         gamma                  = working_fluid.compute_gamma(To,Po) 
         Cp                     = working_fluid.compute_cp(To,Po)
         R                      = working_fluid.gas_specific_constant
@@ -131,11 +111,8 @@
         #Compute the stagnation quantities from the input static quantities
         stagnation_temperature = To*(1.+((gamma-1.)/2.*M*M))
         stagnation_pressure    = Po*((1.+(gamma-1.)/2.*M*M )**(gamma/(gamma-1.)))
->>>>>>> 8bbc8f91
-
 
         #pack computed outputs
-
         #pack the values into conditions
         self.outputs.stagnation_temperature              = stagnation_temperature
         self.outputs.stagnation_pressure                 = stagnation_pressure
@@ -150,10 +127,5 @@
         conditions.freestream.isentropic_expansion_factor          = gamma
         conditions.freestream.specific_heat_at_constant_pressure   = Cp
         conditions.freestream.gas_specific_constant                = R
-<<<<<<< HEAD
-        conditions.freestream.speed_of_sound                       = ao
-
-=======
->>>>>>> 8bbc8f91
 
     __call__ = compute