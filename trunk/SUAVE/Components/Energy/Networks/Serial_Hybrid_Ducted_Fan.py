--- conflicted
+++ resolved
@@ -140,13 +140,6 @@
         # Run the battery
         battery.energy_calc(numerics)        
 
-<<<<<<< HEAD
-        # Pack the conditions for outputs 
-        conditions.propulsion.current                      = esc.outputs.currentin
-        conditions.propulsion.battery_power_draw           = battery.inputs.power_in 
-        conditions.propulsion.battery_energy               = battery.current_energy
-        conditions.propulsion.battery_voltage_open_circuit = battery.voltage_open_circuit
-=======
         # Pack the conditions for outputs
         current              = esc.outputs.currentin
         battery_draw         = battery.inputs.power_in
@@ -157,7 +150,6 @@
         conditions.propulsion.battery_draw         = battery_draw
         conditions.propulsion.battery_energy       = battery_energy
         conditions.propulsion.voltage_open_circuit = voltage_open_circuit
->>>>>>> b06ebacc
         
         results.vehicle_mass_rate   = generator.outputs.vehicle_mass_rate
         return results
