## @ingroup Components-Energy-Networks
# Battery_Ducted_Fan.py
#
# Created:  Sep 2014, M. Vegh
# Modified: Jan 2016, T. MacDonald
#           Apr 2019, C. McMillan
# ----------------------------------------------------------------------
#  Imports
# ----------------------------------------------------------------------

# suave imports
import SUAVE

# package imports
import numpy as np
from SUAVE.Components.Propulsors.Propulsor import Propulsor

# ----------------------------------------------------------------------
#  Network
# ----------------------------------------------------------------------

## @ingroup Components-Energy-Networks
class Battery_Ducted_Fan(Propulsor):
    """ Simply connects a battery to a ducted fan, with an assumed motor efficiency
    
        Assumptions:
        None
        
        Source:
        None
    """
    
    def __defaults__(self):
        """ This sets the default values for the network to function.
            This network operates slightly different than most as it attaches a propulsor to the net.
    
            Assumptions:
            
    
            Source:
            N/A
    
            Inputs:
            None
    
            Outputs:
            None
    
            Properties Used:
            N/A
        """         
        
        self.propulsor        = None
        self.battery          = None
<<<<<<< HEAD
        self.motor_efficiency = .95 

=======
        self.motor_efficiency = 0.0 
        self.esc              = None
        self.avionics         = None
        self.payload          = None
        self.voltage          = None
        self.tag              = 'Network'
    
>>>>>>> 0bd7f5f7
    # manage process with a driver function
    def evaluate_thrust(self,state):
        """ Calculate thrust given the current state of the vehicle
    
            Assumptions:
            Constant mass batteries
            ESC input voltage is constant at max battery voltage
            
    
            Source:
            N/A
    
            Inputs:
            state [state()]
    
            Outputs:
            results.thrust_force_vector [newtons]
            results.vehicle_mass_rate   [kg/s]
    
            Properties Used:
            Defaulted values
        """ 

         # unpack
        conditions = state.conditions
        numerics   = state.numerics
        esc        = self.esc
        avionics   = self.avionics
        payload    = self.payload 
        battery    = self.battery
        propulsor  = self.propulsor
        battery    = self.battery

        # Set battery energy
        battery.current_energy = conditions.propulsion.battery_energy

        # Calculate ducted fan power
        results             = propulsor.evaluate_thrust(state)
        propulsive_power    = np.reshape(results.power, (-1,1))
        motor_power         = propulsive_power/self.motor_efficiency 

        # Run the ESC
        esc.inputs.voltagein    = self.voltage
        esc.voltageout(conditions)
        esc.inputs.currentout   = motor_power/esc.outputs.voltageout
        esc.currentin(conditions)
        esc_power               = esc.inputs.voltagein*esc.outputs.currentin
        
        # Run the avionics
        avionics.power()

        # Run the payload
        payload.power()

        # Calculate avionics and payload power
        avionics_payload_power = avionics.outputs.power + payload.outputs.power

        # Calculate avionics and payload current
        avionics_payload_current = avionics_payload_power/self.voltage

        # link to the battery
        battery.inputs.current  = esc.outputs.currentin + avionics_payload_current
        #print(esc.outputs.currentin)
        battery.inputs.power_in = -(esc_power + avionics_payload_power)
        battery.energy_calc(numerics)        
    
        # No mass gaining batteries
        mdot = np.zeros(np.shape(conditions.freestream.velocity))

        # Pack the conditions for outputs
        current              = esc.outputs.currentin
        battery_draw         = battery.inputs.power_in 
        battery_energy       = battery.current_energy
        voltage_open_circuit = battery.voltage_open_circuit
          
        conditions.propulsion.current              = current
        conditions.propulsion.battery_draw         = battery_draw
        conditions.propulsion.battery_energy       = battery_energy
        conditions.propulsion.voltage_open_circuit = voltage_open_circuit
        
        results.vehicle_mass_rate   = mdot
        return results
            
    __call__ = evaluate_thrust<|MERGE_RESOLUTION|>--- conflicted
+++ resolved
@@ -52,10 +52,6 @@
         
         self.propulsor        = None
         self.battery          = None
-<<<<<<< HEAD
-        self.motor_efficiency = .95 
-
-=======
         self.motor_efficiency = 0.0 
         self.esc              = None
         self.avionics         = None
@@ -63,7 +59,6 @@
         self.voltage          = None
         self.tag              = 'Network'
     
->>>>>>> 0bd7f5f7
     # manage process with a driver function
     def evaluate_thrust(self,state):
         """ Calculate thrust given the current state of the vehicle
