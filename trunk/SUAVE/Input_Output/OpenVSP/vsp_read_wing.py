## @ingroup Input_Output-OpenVSP
# vsp_read_wing.py

# Created:  Jun 2018, T. St Francis
# Modified: Aug 2018, T. St Francis
#           Jan 2020, T. MacDonald
#           Jul 2020, E. Botero

# ----------------------------------------------------------------------
#  Imports
# ----------------------------------------------------------------------

import SUAVE
from SUAVE.Core import Units
from SUAVE.Components.Wings.Airfoils.Airfoil import Airfoil 
from SUAVE.Methods.Geometry.Two_Dimensional.Planform import wing_planform, wing_segmented_planform
import vsp as vsp
import numpy as np
import string

# This enforces lowercase names
chars = string.punctuation + string.whitespace
t_table = str.maketrans( chars          + string.ascii_uppercase , 
                         '_'*len(chars) + string.ascii_lowercase )

# ----------------------------------------------------------------------
#  vsp read wing
# ----------------------------------------------------------------------

## @ingroup Input_Output-OpenVSP
def vsp_read_wing(wing_id, units_type='SI'): 	
	"""This reads an OpenVSP wing vehicle geometry and writes it into a SUAVE wing format.

	Assumptions:
	1. OpenVSP wing is divided into segments ("XSecs" in VSP).
	2. Written for OpenVSP 3.21.1

	Source:
	N/A

	Inputs:
	0. Pre-loaded VSP vehicle in memory, via vsp_read.
	1. VSP 10-digit geom ID for wing.
	2. units_type set to 'SI' (default) or 'Imperial'.

	Outputs:
	Writes SUAVE wing object, with these geometries, from VSP:
		Wings.Wing.    (* is all keys)
			origin                                  [m] in all three dimensions
			spans.projected                         [m]
			chords.root                             [m]
			chords.tip                              [m]
			aspect_ratio                            [-]
			sweeps.quarter_chord                    [radians]
			twists.root                             [radians]
			twists.tip                              [radians]
			thickness_to_chord                      [-]
			dihedral                                [radians]
			symmetric                               <boolean>
			tag                                     <string>
			areas.exposed                           [m^2]
			areas.reference                         [m^2]
			areas.wetted                            [m^2]
			Segments.
			  tag                                   <string>
			  twist                                 [radians]
			  percent_span_location                 [-]  .1 is 10%
			  root_chord_percent                    [-]  .1 is 10%
			  dihedral_outboard                     [radians]
			  sweeps.quarter_chord                  [radians]
			  thickness_to_chord                    [-]
			  airfoil                               <NACA 4-series, 6 series, or airfoil file>

	Properties Used:
	N/A
	"""  
	
	# Check if this is vertical tail, this seems like a weird first step but it's necessary
	# Get the initial rotation to get the dihedral angles
	x_rot = vsp.GetParmVal( wing_id,'X_Rotation','XForm')		
	if  x_rot >=70:
		wing = SUAVE.Components.Wings.Vertical_Tail()
		wing.vertical = True
		x_rot = (90-x_rot) * Units.deg
	else:
		# Instantiate a wing
		wing = SUAVE.Components.Wings.Wing()		
	
	# Set the units
	if units_type == 'SI':
		units_factor = Units.meter * 1.
	elif units_type == 'imperial':
		units_factor = Units.foot * 1.
	elif units_type == 'inches':
		units_factor = Units.inch * 1.		

	# Apply a tag to the wing
	if vsp.GetGeomName(wing_id):
		tag = vsp.GetGeomName(wing_id)
		tag = tag.translate(t_table)
		wing.tag = tag
	else: 
		wing.tag = 'winggeom'
	
	# Top level wing parameters
	# Wing origin
	wing.origin[0][0] = vsp.GetParmVal(wing_id, 'X_Location', 'XForm') * units_factor 
	wing.origin[0][1] = vsp.GetParmVal(wing_id, 'Y_Location', 'XForm') * units_factor 
	wing.origin[0][2] = vsp.GetParmVal(wing_id, 'Z_Location', 'XForm') * units_factor 
	
	# Wing Symmetry
	sym_planar = vsp.GetParmVal(wing_id, 'Sym_Planar_Flag', 'Sym')
	sym_origin = vsp.GetParmVal(wing_id, 'Sym_Ancestor', 'Sym')

	# Check for symmetry
	if sym_planar == 2. and sym_origin == 1.: #origin at wing, not vehicle
		wing.symmetric = True	
	else:
		wing.symmetric = False
		

	
	#More top level parameters
	total_proj_span      = vsp.GetParmVal(wing_id, 'TotalProjectedSpan', 'WingGeom') * units_factor
	wing.aspect_ratio    = vsp.GetParmVal(wing_id, 'TotalAR', 'WingGeom')
	wing.areas.reference = vsp.GetParmVal(wing_id, 'TotalArea', 'WingGeom') * units_factor**2 
	wing.spans.projected = total_proj_span 
 
	# Check if this is a single segment wing
	xsec_surf_id      = vsp.GetXSecSurf(wing_id, 0)   # This is how VSP stores surfaces.
	x_sec_1           = vsp.GetXSec(xsec_surf_id, 1)
	x_sec_1_span_parm = vsp.GetXSecParm(x_sec_1,'Span')
	x_sec_1_span      = vsp.GetParmVal(x_sec_1_span_parm)*(1+wing.symmetric) * units_factor
	
	if x_sec_1_span == wing.spans.projected:
		single_seg = True
	else:
		single_seg = False

	segment_num       = vsp.GetNumXSec(xsec_surf_id)	# Get number of wing segments (is one more than the VSP GUI shows).
	x_sec             = vsp.GetXSec(xsec_surf_id, 0)
	chord_parm        = vsp.GetXSecParm(x_sec,'Root_Chord')
	
	total_chord      = vsp.GetParmVal(chord_parm) 

	span_sum         = 0.				# Non-projected.
	proj_span_sum    = 0.				# Projected.
	segment_spans    = [None] * (segment_num) 	# Non-projected.
	segment_dihedral = [None] * (segment_num)
	segment_sweeps_quarter_chord = [None] * (segment_num)
	
	# Check for wing segment *inside* fuselage, then skip XSec_0 to start at first exposed segment.
	if np.isclose(total_chord,1):
		start = 1
		xsec_surf_id = vsp.GetXSecSurf(wing_id, 1)	
		x_sec        = vsp.GetXSec(xsec_surf_id, 0)
		chord_parm   = vsp.GetXSecParm(x_sec,'Tip_Chord')
		root_chord   = vsp.GetParmVal(chord_parm)* units_factor
	else:
		start = 0
		root_chord = total_chord * units_factor
	
	# -------------
	# Wing segments
	# -------------
	
	if single_seg == False:
		
		# Convert VSP XSecs to SUAVE segments. (Wing segments are defined by outboard sections in VSP, but inboard sections in SUAVE.) 
		for i in range(start, segment_num+1):	
			# XSec airfoil
			if start!=0:
				jj = i-1  # Airfoil index i-1 because VSP airfoils and sections are one index off relative to SUAVE.
			else:
				jj= i*1			
			segment = SUAVE.Components.Wings.Segment()
			segment.tag                   = 'Section_' + str(i)
			thick_cord                    = vsp.GetParmVal(wing_id, 'ThickChord', 'XSecCurve_' + str(jj))
			segment.thickness_to_chord    = thick_cord	# Thick_cord stored for use in airfoil, below.		
			if i!=segment_num:
				segment_root_chord    = vsp.GetParmVal(wing_id, 'Root_Chord', 'XSec_' + str(i)) * units_factor
			else:
				segment_root_chord    = 0.0
			segment.root_chord_percent    = segment_root_chord / root_chord		
<<<<<<< HEAD
			segment.percent_span_location = proj_span_sum / (total_proj_span/(1+wing.symmetric))
			segment.twist                 = vsp.GetParmVal(wing_id, 'Twist', 'XSec_' + str(i-1)) * Units.deg
=======
			segment.percent_span_location = proj_span_sum / (total_proj_span/2)
			segment.twist                 = vsp.GetParmVal(wing_id, 'Twist', 'XSec_' + str(jj)) * Units.deg
>>>>>>> ad0bf0ce
			
			if i==start:
				wing.thickness_to_chord = thick_cord
		
			if i < segment_num:      # This excludes the tip xsec, but we need a segment in SUAVE to store airfoil.
				sweep     = vsp.GetParmVal(wing_id, 'Sweep', 'XSec_' + str(i)) * Units.deg
				sweep_loc = vsp.GetParmVal(wing_id, 'Sweep_Location', 'XSec_' + str(i))
				AR        = 2*vsp.GetParmVal(wing_id, 'Aspect', 'XSec_' + str(i))
				taper     = vsp.GetParmVal(wing_id, 'Taper', 'XSec_' + str(i))
				   
				segment_sweeps_quarter_chord[i] = convert_sweep(sweep,sweep_loc,0.25,AR,taper)
				segment.sweeps.quarter_chord    = segment_sweeps_quarter_chord[i]  # Used again, below
				
				# Used for dihedral computation, below.
				segment_dihedral[i]	      = vsp.GetParmVal(wing_id, 'Dihedral', 'XSec_' + str(i)) * Units.deg  + x_rot
				segment.dihedral_outboard     = segment_dihedral[i]
		
				segment_spans[i] 	      = vsp.GetParmVal(wing_id, 'Span', 'XSec_' + str(i)) * units_factor
				proj_span_sum += segment_spans[i] * np.cos(segment_dihedral[i])	
				span_sum      += segment_spans[i]
			else:
				segment.root_chord_percent    = (vsp.GetParmVal(wing_id, 'Tip_Chord', 'XSec_' + str(i-1))) * units_factor /root_chord
		

			xsec_id = str(vsp.GetXSec(xsec_surf_id, jj))
			airfoil = Airfoil()
			if vsp.GetXSecShape(xsec_id) == vsp.XS_FOUR_SERIES: 	# XSec shape: NACA 4-series
				camber = vsp.GetParmVal(wing_id, 'Camber', 'XSecCurve_' + str(jj)) 
				
				if camber == 0.:
					camber_loc = 0.
				else:
					camber_loc = vsp.GetParmVal(wing_id, 'CamberLoc', 'XSecCurve_' + str(jj))
				
				airfoil.thickness_to_chord = thick_cord
				camber_round               = int(np.around(camber*100))
				camber_loc_round           = int(np.around(camber_loc*10)) 
				thick_cord_round           = int(np.around(thick_cord*100))
				airfoil.tag                = 'NACA ' + str(camber_round) + str(camber_loc_round) + str(thick_cord_round)	
		
			elif vsp.GetXSecShape(xsec_id) == vsp.XS_SIX_SERIES: 	# XSec shape: NACA 6-series
				thick_cord_round = int(np.around(thick_cord*100))
				a_value          = vsp.GetParmVal(wing_id, 'A', 'XSecCurve_' + str(jj))
				ideal_CL         = int(np.around(vsp.GetParmVal(wing_id, 'IdealCl', 'XSecCurve_' + str(jj))*10))
				series_vsp       = int(vsp.GetParmVal(wing_id, 'Series', 'XSecCurve_' + str(jj)))
				series_dict      = {0:'63',1:'64',2:'65',3:'66',4:'67',5:'63A',6:'64A',7:'65A'} # VSP series values.
				series           = series_dict[series_vsp]
				airfoil.tag      = 'NACA ' + series + str(ideal_CL) + str(thick_cord_round) + ' a=' + str(np.around(a_value,1))			
					
		
			elif vsp.GetXSecShape(xsec_id) == vsp.XS_FILE_AIRFOIL:	# XSec shape: 12 is type AF_FILE
				airfoil.thickness_to_chord = thick_cord
				# VSP airfoil API calls get coordinates and write files with the final argument being the fraction of segment position, regardless of relative spans. 
				# (Write the root airfoil with final arg = 0. Write 4th airfoil of 5 segments with final arg = .8)
			vsp.WriteSeligAirfoil(str(wing.tag) + '_airfoil_XSec_' + str(jj) +'.dat', wing_id, float(jj/segment_num))
			airfoil.coordinate_file    = str(wing.tag) + '_airfoil_XSec_' + str(jj) +'.dat'
			airfoil.tag                = 'airfoil'	
	
			segment.append_airfoil(airfoil)
		
			wing.Segments.append(segment)
		
		# Wing dihedral 
		proj_span_sum_alt = 0.
		span_sum_alt      = 0.
		sweeps_sum        = 0.			
		
		for ii in range(start, segment_num):
			span_sum_alt += segment_spans[ii]
			proj_span_sum_alt += segment_spans[ii] * np.cos(segment_dihedral[ii])  # Use projected span to find total wing dihedral.
			sweeps_sum += segment_spans[ii] * np.tan(segment_sweeps_quarter_chord[ii])	
		
		wing.dihedral              = np.arccos(proj_span_sum_alt / span_sum_alt) 
		wing.sweeps.quarter_chord  = -np.arctan(sweeps_sum / span_sum_alt)  # Minus sign makes it positive sweep.
		
		# Add a tip segment, all values are zero except the tip chord
		tc = vsp.GetParmVal(wing_id, 'Tip_Chord', 'XSec_' + str(segment_num-1)) * units_factor
		
		# Chords
		wing.chords.root              = vsp.GetParmVal(wing_id, 'Tip_Chord', 'XSec_0') * units_factor
		wing.chords.tip               = tc
		wing.chords.mean_geometric    = wing.areas.reference / wing.spans.projected
		
		# Just double calculate and fix things:
		wing = wing_segmented_planform(wing)
				
			
	else:
		# Single segment
		
		# Get ID's
		x_sec_1_dih_parm       = vsp.GetXSecParm(x_sec_1,'Dihedral')
		x_sec_1_sweep_parm     = vsp.GetXSecParm(x_sec_1,'Sweep')
		x_sec_1_sweep_loc_parm = vsp.GetXSecParm(x_sec_1,'Sweep_Location')
		x_sec_1_taper_parm     = vsp.GetXSecParm(x_sec_1,'Taper')
		x_sec_1_rc_parm        = vsp.GetXSecParm(x_sec_1,'Root_Chord')
		x_sec_1_tc_parm        = vsp.GetXSecParm(x_sec_1,'Tip_Chord')
		
		# Calcs
		sweep     = vsp.GetParmVal(x_sec_1_sweep_parm) * Units.deg
		sweep_loc = vsp.GetParmVal(x_sec_1_sweep_loc_parm)
		taper     = vsp.GetParmVal(x_sec_1_taper_parm)
		c_4_sweep = convert_sweep(sweep,sweep_loc,0.25,wing.aspect_ratio,taper)		
		
		# Pull and pack
		wing.sweeps.quarter_chord  = c_4_sweep
		wing.taper                 = taper
		wing.dihedral              = vsp.GetParmVal(x_sec_1_dih_parm) * Units.deg + x_rot
		wing.chords.root           = vsp.GetParmVal(x_sec_1_rc_parm)* units_factor
		wing.chords.tip            = vsp.GetParmVal(x_sec_1_tc_parm) * units_factor	
		wing.chords.mean_geometric = wing.areas.reference / wing.spans.projected
		
		# Just double calculate and fix things:
		wing = wing_planform(wing)		


	# Twists
	wing.twists.root      = vsp.GetParmVal(wing_id, 'Twist', 'XSec_0') * Units.deg
	wing.twists.tip       = vsp.GetParmVal(wing_id, 'Twist', 'XSec_' + str(segment_num-1)) * Units.deg
	
	
	return wing


def convert_sweep(sweep,sweep_loc,new_sweep_loc,AR,taper):
	
	sweep_LE = np.arctan(np.tan(sweep)+4*sweep_loc*
                              (1-taper)/(AR*(1+taper))) 
	
	new_sweep = np.arctan(np.tan(sweep_LE)-4*new_sweep_loc*
                          (1-taper)/(AR*(1+taper))) 
	
	return new_sweep<|MERGE_RESOLUTION|>--- conflicted
+++ resolved
@@ -182,13 +182,8 @@
 			else:
 				segment_root_chord    = 0.0
 			segment.root_chord_percent    = segment_root_chord / root_chord		
-<<<<<<< HEAD
 			segment.percent_span_location = proj_span_sum / (total_proj_span/(1+wing.symmetric))
-			segment.twist                 = vsp.GetParmVal(wing_id, 'Twist', 'XSec_' + str(i-1)) * Units.deg
-=======
-			segment.percent_span_location = proj_span_sum / (total_proj_span/2)
 			segment.twist                 = vsp.GetParmVal(wing_id, 'Twist', 'XSec_' + str(jj)) * Units.deg
->>>>>>> ad0bf0ce
 			
 			if i==start:
 				wing.thickness_to_chord = thick_cord
